import time
from dataclasses import dataclass
from typing import Any, Callable

from prefect import State, get_client
from prefect.client.schemas.filters import LogFilter, LogFilterFlowRunId
from pydantic import UUID4


def get_logs_for_flow_run(flow_run_id: UUID4) -> str:
    with get_client(sync_client=True) as client:
        logs = client.read_logs(
            log_filter=LogFilter(flow_run_id=LogFilterFlowRunId(any_=[flow_run_id]))
        )
        return " ".join(log.message for log in logs)


@dataclass
class LoggedFlowRunResult:
    logs: str
    result: Any
    flow_id: int


def run_flow_and_capture_logs(flow: Callable, *args, **kwargs):
    """
    Run a prefect flow, and then pull the logs for it from the prefect server API.
    This is a tedious workaround for buggy behaviour in capturing prefect logs with pytest caplog.

    E.g.

    @flow
    def my_flow(widget="blue"):
        logger = get_run_logger()
        logger.info(f"The widget will be {widget}")
        return f"{widget.upper()} WIDGET"

    my_logged_flow = run_flow_and_capture_logs(my_flow, "red")
    assert "will be red" in my_logged_flow.logs
    assert my_logged_flow.result == "RED WIDGET"
    """
    state: State = flow(*args, return_state=True, **kwargs)
<<<<<<< HEAD
    logs = async_to_sync(get_logs_for_flow_run)(state.state_details.flow_run_id)
    return LoggedFlowRunResult(
        logs=logs, result=state.result(), flow_run_id=state.state_details.flow_run_id
    )
=======
    time.sleep(1)  # wait for log flushing
    logs = get_logs_for_flow_run(state.state_details.flow_run_id)
    return LoggedFlowRunResult(logs=logs, result=state.result())
>>>>>>> dde21d48


async def run_async_flow_and_capture_logs(flow: Callable, *args, **kwargs):
    """
    Run an async prefect flow, and then pull the logs for it from the prefect server API.
    This is a tedious workaround for buggy behaviour in capturing prefect logs with pytest caplog.

    E.g.

    @flow
    async def my_flow(widget="blue"):
        logger = get_run_logger()
        await something()
        logger.info(f"The widget will be {widget}")
        return f"{widget.upper()} WIDGET"

    my_logged_flow = await run_async_flow_and_capture_logs(my_flow, "red")
    assert "will be red" in my_logged_flow.logs
    assert my_logged_flow.result == "RED WIDGET"
    """
    state: State = await flow(*args, return_state=True, **kwargs)
<<<<<<< HEAD
    logs = await get_logs_for_flow_run(state.state_details.flow_run_id)
    return LoggedFlowRunResult(
        logs=logs, result=state.result(), flow_run_id=state.state_details.flow_run_id
    )
=======
    logs = get_logs_for_flow_run(state.state_details.flow_run_id)
    return LoggedFlowRunResult(logs=logs, result=state.result())


def should_not_mock_httpx_requests_to_prefect_server(request):
    return request.url.host != "127.0.0.1"
>>>>>>> dde21d48
<|MERGE_RESOLUTION|>--- conflicted
+++ resolved
@@ -1,6 +1,7 @@
 import time
 from dataclasses import dataclass
-from typing import Any, Callable
+from typing import Any, Callable, Optional
+from uuid import UUID
 
 from prefect import State, get_client
 from prefect.client.schemas.filters import LogFilter, LogFilterFlowRunId
@@ -19,7 +20,7 @@
 class LoggedFlowRunResult:
     logs: str
     result: Any
-    flow_id: int
+    flow_run_id: Optional[UUID]
 
 
 def run_flow_and_capture_logs(flow: Callable, *args, **kwargs):
@@ -40,16 +41,11 @@
     assert my_logged_flow.result == "RED WIDGET"
     """
     state: State = flow(*args, return_state=True, **kwargs)
-<<<<<<< HEAD
-    logs = async_to_sync(get_logs_for_flow_run)(state.state_details.flow_run_id)
+    time.sleep(1)  # wait for log flushing
+    logs = get_logs_for_flow_run(state.state_details.flow_run_id)
     return LoggedFlowRunResult(
         logs=logs, result=state.result(), flow_run_id=state.state_details.flow_run_id
     )
-=======
-    time.sleep(1)  # wait for log flushing
-    logs = get_logs_for_flow_run(state.state_details.flow_run_id)
-    return LoggedFlowRunResult(logs=logs, result=state.result())
->>>>>>> dde21d48
 
 
 async def run_async_flow_and_capture_logs(flow: Callable, *args, **kwargs):
@@ -71,16 +67,11 @@
     assert my_logged_flow.result == "RED WIDGET"
     """
     state: State = await flow(*args, return_state=True, **kwargs)
-<<<<<<< HEAD
-    logs = await get_logs_for_flow_run(state.state_details.flow_run_id)
+    logs = get_logs_for_flow_run(state.state_details.flow_run_id)
     return LoggedFlowRunResult(
         logs=logs, result=state.result(), flow_run_id=state.state_details.flow_run_id
     )
-=======
-    logs = get_logs_for_flow_run(state.state_details.flow_run_id)
-    return LoggedFlowRunResult(logs=logs, result=state.result())
 
 
 def should_not_mock_httpx_requests_to_prefect_server(request):
-    return request.url.host != "127.0.0.1"
->>>>>>> dde21d48
+    return request.url.host != "127.0.0.1"