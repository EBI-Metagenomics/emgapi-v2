import hashlib
import logging
import os
import time
from datetime import timedelta
from pathlib import Path
from textwrap import dedent as _
from typing import List, Optional, Union

from django.conf import settings
from django.urls import reverse
from django.utils.timezone import now
from prefect import Flow, State, flow, get_run_logger, task
from prefect.artifacts import create_markdown_artifact
from prefect.client.schemas import FlowRun
from prefect.runtime import flow_run

from emgapiv2.log_utils import mask_sensitive_data as safe
from workflows.models import OrchestratedClusterJob
from workflows.nextflow_utils.tower import maybe_get_nextflow_tower_browse_url
from workflows.nextflow_utils.trace import maybe_get_nextflow_trace_df
from workflows.prefect_utils.slurm_limits import delay_until_cluster_has_space
from workflows.prefect_utils.slurm_policies import (
    _SlurmResubmitPolicy,
    ResubmitAlwaysPolicy,
)
from workflows.prefect_utils.slurm_status import (
    SlurmStatus,
    slurm_status_is_finished_successfully,
    slurm_status_is_finished_unsuccessfully,
)

if "PYTEST_CURRENT_TEST" in os.environ:
    logging.warning("Unit testing, so patching pyslurm.")
    import workflows.prefect_utils.pyslurm_patch as pyslurm
else:
    try:
        import pyslurm
    except:  # noqa: E722
        logging.warning("No PySlurm available. Patching.")
        import workflows.prefect_utils.pyslurm_patch as pyslurm

EMG_CONFIG = settings.EMG_CONFIG

CLUSTER_WORKPOOL = "slurm"
SLURM_JOB_ID = "Slurm Job ID"


def slurm_timedelta(delta: timedelta) -> str:
    """
    Rewrite a python timedelta as a slurm duration.
    :param delta: Python timedelta, e.g. `timedelta(minutes=5)
    :return: Slurm duration in days-hours:mins:secs, e.g. `00-00:05:00`
    """
    t_minutes, seconds = divmod(delta.seconds, 60)
    hours, minutes = divmod(t_minutes, 60)
    days = delta.days
    return f"{days:02}-{hours:02}:{minutes:02}:{seconds:02}"


def check_cluster_job(
    orchestrated_cluster_job: OrchestratedClusterJob,
) -> str:
    """
    Retrieve the state (e.g. RUNNING) of a cluster job on slurm.
    Updates the state of any associated OrchestratedClusterJob objects.
    :param orchestrated_cluster_job: Orchestrated Cluster Job referencing the Slurm job
    :return: state of the job, as one of the string values of SlurmStatus.
    """
    logger = get_run_logger()
    logger.info(f"Checking job {orchestrated_cluster_job}")

    job_id = orchestrated_cluster_job.cluster_job_id

    try:
        job = pyslurm.db.Job(job_id).load(job_id)
    except pyslurm.core.error.RPCError:
        logger.warning(f"Error talking to slurm for job {job_id}")
        orchestrated_cluster_job.last_known_state = SlurmStatus.unknown.value
        orchestrated_cluster_job.state_checked_at = now()
        orchestrated_cluster_job.save()
        return SlurmStatus.unknown.value

    logger.info(f"SLURM status of {job_id = } is {job.state}")

    orchestrated_cluster_job.last_known_state = job.state
    orchestrated_cluster_job.state_checked_at = now()

    job_log_path = Path(job.working_directory) / Path(f"slurm-{job_id}.out")
    if job_log_path.exists():
        with open(job_log_path, "r") as job_log:
            full_log = job_log.readlines()
            log = "\n".join(full_log[-EMG_CONFIG.slurm.job_log_tail_lines :])
            logger.info(
                _(
                    f"""\
                    Slurm Job Stdout Log (last {EMG_CONFIG.slurm.job_log_tail_lines} lines of {len(full_log)}):
                    ----------
                    <<LOG>>
                    ----------
                    """
                ).replace("<<LOG>>", safe(log))
            )

            orchestrated_cluster_job.cluster_log = log
    else:
        logger.info(f"No Slurm Job Stdout available at {job_log_path}")
    orchestrated_cluster_job.save()
    return job.state


def _ensure_absolute_workdir(workdir):
    path = Path(workdir)
    if not path.is_absolute():
        base_path = Path(EMG_CONFIG.slurm.default_workdir)
        return base_path / path
    return path


@task(
    task_run_name="Submit job to cluster: {name}",
    log_prints=True,
)
def submit_cluster_job(
    name: str,
    job_submit_description: OrchestratedClusterJob.SlurmJobSubmitDescription,
    **kwargs,
) -> str:
    """
    Launches a job on the HPC cluster.
    This is not-cached: it will submit a slurm job whenever this task is called.

    :param name: A name, purely to help identifying this task run in prefect.
    :param job_submit_description:  The job params that will be passed to slurm submission.
    :param kwargs: Extra arguments to be passed to PySlurm's JobSubmitDescription.
    :return: Job ID of the slurm job. Usually an int-as-a-string, but not guaranteed.
    """
    print(f"Submitting job {name}")
    desc = pyslurm.JobSubmitDescription(**job_submit_description.model_dump(), **kwargs)
    job_id = desc.submit()
    print(f"Submitted as slurm job {job_id}")
    return job_id


@task(
    task_run_name="Job submission: {name}",
)
def start_or_attach_cluster_job(
    name: str,
    command: str,
    expected_time: timedelta,
    memory: Union[int, str],
    slurm_resubmit_policy: _SlurmResubmitPolicy,
    workdir: Path,
    make_workdir_first: bool = True,
    input_files: Optional[List[Path]] = None,
    **kwargs,
) -> OrchestratedClusterJob:
    """
    Run a command on the HPC Cluster via a Slurm job.

    This task MAY launch a new slurm job, otherwise it may return the Job ID of a previously launched job
    that is considered identical.

    This allows flows to "reattach" to slurm jobs that they previously started,
    even if the flow has crashed and been restarted.
    (E.g. if the prefect worker VM is restarted during a long-running nextflow pipeline.)

    It also allows flows to require a slurm job to have run, but to accept that slurm job may have been run by
    a previous or different flow.
    (E.g. if a metagenome assembly is needed by two different analysis pipelines.)

    Note that this task does not use Prefect Caching - it uses OrchestratedClusterJob objects in the django DB,
    along with logic defined by SlurmResubmitPolicies, to decide whether to submit a new job or not.

    :param name: Name for the job (both on Slurm and Prefect), e.g. "Run analysis pipeline for x"
    :param command: Shell-level command to run, e.g. "nextflow run my-pipeline.nf --sample x"
    :param expected_time: A timedelta after which the job will be killed if not done.
        This affects Prefect's polling interval too. E.g.  `timedelta(minutes=5)`
    :param memory: Maximum memory the job may use. In MB, or with a prefix. E.g. `100` or `10G`.
    :param slurm_resubmit_policy: A SlurmResubmitPolicy to determine whether older identical jobs
        should be used in place of a new one.
    :param workdir: Work dir for the job (pathlib.Path, or str). Otherwise, a default will be used based on the name.
    :param make_workdir_first: Make the work dir first, on the SUBMITTER machine.
        Usually this is desirable, except in cases where you're launching a job to a slurm node which has diff fs mounts.
    :param input_files: List of input file paths used for this job.
        The content of these are hashed, as part of the decision about whether a new job should be launched or not.
    :param kwargs: Extra arguments to be passed to PySlurm's JobSubmitDescription
    :return: OrchestratedClusterJob submitted or attached.
    """
    logger = get_run_logger()
    logger.debug(f"Hash is {hash}")

    ### Prepare working directory for job
    job_workdir = workdir
    _ensure_absolute_workdir(job_workdir)
    if make_workdir_first and not job_workdir.exists():
        job_workdir.mkdir(parents=True)
    logger.info(f"Will use {job_workdir=}")

    ### Prepare job submission description
    script = _(
        f"""\
        #!/bin/bash
        set -euo pipefail
        {command}
        """
    )
    logger.info(f"Will run the script ```{safe(script)}```")
    job_submit_description = OrchestratedClusterJob.SlurmJobSubmitDescription(
        name=name,
        time_limit=slurm_timedelta(expected_time),
        memory_per_node=memory,
        script=script,
        working_directory=str(job_workdir),
        **kwargs,
    )

    # check if a job already exists for this
    input_files = [
        OrchestratedClusterJob.JobInputFile(
            path=input_file,
            hash=compute_hash_of_input_file([input_file]),
        )
        for input_file in input_files or []
    ]
    logger.info(f"Have hashed {len(input_files)} input files")

    last_submitted_similar_job: Optional[OrchestratedClusterJob] = (
        OrchestratedClusterJob.objects.get_previous_job(
            job=job_submit_description,
            policy=slurm_resubmit_policy,
            input_file_hashes=input_files,
        )
    )

    if last_submitted_similar_job:
        logger.info(f"A similar job exists in history: {last_submitted_similar_job}")
        if last_submitted_similar_job.should_resubmit_according_to_policy(
            slurm_resubmit_policy
        ):
            logger.info(
                f"Policy {slurm_resubmit_policy.policy_name} states we should resubmit the job."
            )
        else:
            logger.info(
                f"Policy {slurm_resubmit_policy.policy_name} states we should not resubmit the job. Using {last_submitted_similar_job}."
            )
            return last_submitted_similar_job

    if (
        last_submitted_similar_job
        and slurm_resubmit_policy.resubmit_needs_preparation_command
    ):
        logger.info(
            f"Policy {slurm_resubmit_policy.policy_name} requires a pre-resubmit command: {slurm_resubmit_policy.resubmit_needs_preparation_command}."
        )
        run_cluster_job(
            name=f"Preparation for: {name}",
            command=slurm_resubmit_policy.resubmit_needs_preparation_command,
            expected_time=timedelta(hours=1),
            memory=f"{EMG_CONFIG.slurm.preparation_command_job_memory_gb}G",
            working_dir=job_workdir,
            resubmit_policy=ResubmitAlwaysPolicy,
            environment={},
        )

    # need to submit new job
    job_id = submit_cluster_job(
        name=job_submit_description.name,
        job_submit_description=job_submit_description,
    )

    nf_link = maybe_get_nextflow_tower_browse_url(command)
    nf_link_markdown = f"[Watch Nextflow Workflow]({nf_link})" if nf_link else ""

    ocj = OrchestratedClusterJob.objects.create(
        cluster_job_id=job_id,
        flow_run_id=flow_run.id,
        job_submit_description=job_submit_description,
        input_files_hashes=input_files,
    )

    create_markdown_artifact(
        key="slurm-job-submission",
        markdown=_(
            f"""\
            # Slurm job {job_id}
            [Orchestrated Cluster Job {ocj.id}]({EMG_CONFIG.service_urls.app_root}/{reverse("admin:workflows_orchestratedclusterjob_change", kwargs={"object_id": ocj.id})})
            Submitted a script to Slurm cluster:
            ~~~
            <<SCRIPT>>
            ~~~
            It will be terminated by Slurm if not done in {slurm_timedelta(expected_time)}.
            Slurm working dir is {job_workdir}.
            {nf_link_markdown}
            """
        ).replace("<<SCRIPT>>", safe(script)),
    )

    return ocj


def cancel_cluster_job(name: str):
    """
    Finds a job running slurm (by name) and cancels it provided there is exactly one match.
    :param name: The job name as submitted.
    :return:
    """
    jobs = pyslurm.db.Jobs.load(
        db_filter=pyslurm.db.JobFilter(names=[name], users=[EMG_CONFIG.slurm.user])
    )
    jobs_to_cancel = [
        job.job_id
        for job in jobs.values()
        if job.state in [SlurmStatus.running.value, SlurmStatus.pending.value]
    ]

    if len(jobs_to_cancel) == 1:
        try:
            job_id = int(jobs_to_cancel[0])
        except ValueError:
            raise ValueError(
                "Cannot cancel job array jobs - job id must be integer like"
            )

        print(f"Found one running job to cancel: {job_id}")
        pyslurm.Job(job_id).load(job_id).cancel()

    else:
        raise Exception(
            f"Found {len(jobs_to_cancel)} matching jobs to cancel for name {name}. Not cancelling."
        )


class ClusterJobFailedException(Exception):
    def __init__(self, job_id, state, message=None):
        self.job_id = job_id
        self.state = state
        self.message = message
        super().__init__(self._format_message())

    def _format_message(self):
        msg = f"Cluster job {self.job_id} failed with state {self.state}"
        if self.message:
            msg += f"\nDetails: {self.message}"
        return msg


def cancel_cluster_jobs_if_flow_cancelled(
    the_flow: Flow, the_flow_run: FlowRun, state: State
):
    if "name" in the_flow_run.parameters:
        job_names = [the_flow_run.parameters.get("name")]
    elif "names" in the_flow_run.parameters:
        job_names = [the_flow_run.parameters.get("names")]
    else:
        raise UserWarning(
            f"Flow run {the_flow_run.id} had no params called 'name' or 'names' so don't know what jobs to cancel"
        )

    print(f"Will try to cancel jobs matching the job names {job_names}")
    for job_name in job_names:
        cancel_cluster_job(job_name)


@task
def compute_hash_of_input_file(
    input_files_to_hash: Optional[List[Union[Path, str]]] = None,
) -> str:
    logger = get_run_logger()
    input_files_hash = hashlib.new("blake2b")

    for input_file in input_files_to_hash or []:
        if not Path(input_file).is_file():
            logger.warning(f"Did not find a file to hash at {input_file}. Ignoring it.")
            continue
        with open(input_file, "rb") as f:
            for chunk in iter(
                lambda: f.read(131072), b""
            ):  # 131072 is rsize on EBI /nfs/production, so slightly optimised for that
                input_files_hash.update(chunk)
    return input_files_hash.hexdigest()


@task(log_prints=True)
def store_nextflow_trace(orchestrated_cluster_job: OrchestratedClusterJob):
    job_description: OrchestratedClusterJob.SlurmJobSubmitDescription = (
        orchestrated_cluster_job.job_submit_description
    )
    maybe_trace = maybe_get_nextflow_trace_df(
        workdir=Path(job_description.working_directory), command=job_description.script
    )
    if maybe_trace is not None:
        orchestrated_cluster_job.nextflow_trace = maybe_trace.to_dict(orient="index")
        orchestrated_cluster_job.save()


@flow(
    flow_run_name="Cluster job: {name}",
    persist_result=True,
    on_cancellation=[cancel_cluster_jobs_if_flow_cancelled],
)
def run_cluster_job(
    name: str,
    command: str,
    expected_time: timedelta,
    memory: Union[int, str],
    environment: Union[dict, str],
    working_dir: Optional[Path] = None,
    resubmit_policy: Optional[_SlurmResubmitPolicy] = None,
    input_files_to_hash: Optional[List[Union[Path, str]]] = None,
    **kwargs,
) -> OrchestratedClusterJob:
    """
    Run and wait for a job on the HPC cluster.

    :param name: Name for the job on slurm, e.g. "job 1"
    :param command: Shell-level command to run, e.g. "touch 1.txt"
    :param expected_time: A timedelta after which the job will be killed if unfinished, e.g. timedelta(days=1)
    :param memory: Max memory the job may use. In MB, or with a suffix. E.g. `100` or `10G`.
    :param environment: Dictionary of environment variables to pass to job, or string in format of sbatch --export
        (see https://slurm.schedmd.com/sbatch.html). E.g. `TOWER_ACCESSION_TOKEN`
    :param working_dir: Path to a work dir for the job. If relative, it is relative to `default_workdir` in config.
    :param resubmit_policy: A SlurmResubmitPolicy to determine whether older identical jobs
        should be used in place of a new one.
    :param input_files_to_hash: Optional list of filepaths,
        whose contents will be hashed to determine if this job is identical to another.
        Note that the hash is done on the node where this flow runs, not the node where the job (may) run.
        This means hashes can't be computed for files only accessible to certain partitions (like datamover nodes).
    :param kwargs: Extra arguments to be passed to PySlurm's JobSubmitDescription.
    :return: Slurm job ID once finished.
    """
    logger = get_run_logger()

    # Potentially wait some time if our cluster queue is very full
    delay_until_cluster_has_space()

    # Submit or attach to a job on the cluster.
    # Depending on the job history and Resubmit Policy, this job may be a new one, an already running one,
    # or a previously completed one.
    orchestrated_cluster_job = start_or_attach_cluster_job(
        name=name,
        command=command,
        expected_time=expected_time,
        memory=memory,
        input_files=input_files_to_hash,
        slurm_resubmit_policy=resubmit_policy,
        workdir=working_dir or Path(settings.EMG_CONFIG.slurm.default_workdir),
        make_workdir_first=True,
        environment=environment,
        **kwargs,
    )

    # Wait for job completion
    # Resumability: if this flow was re-run / restarted for some reason, or the exact same cluster job was sent later,
    #  we should have gotten  back an existing slurm job_id of a previous run of it. And therefore the first status
    #  check will just tell us the job finished immediately / it'll wait for the EXISTING job to finish.
    is_job_in_terminal_state = False
    while not is_job_in_terminal_state:
        job_state = check_cluster_job(orchestrated_cluster_job)
        if slurm_status_is_finished_successfully(job_state):
            logger.info(f"Job {orchestrated_cluster_job} finished successfully.")
            store_nextflow_trace(orchestrated_cluster_job)
            is_job_in_terminal_state = True

        if slurm_status_is_finished_unsuccessfully(job_state):
            error_details = None
            try:
                job = pyslurm.db.Job(job_id).load(job_id)
                job_log_path = Path(job.working_directory) / Path(f"slurm-{job_id}.out")
                if job_log_path.exists():
                    with open(job_log_path, "r") as f:
                        error_details = f.read()
            except Exception as e:
                logger.warning(f"Failed to get job error details: {e}")

            raise ClusterJobFailedException(job_id, job_state, error_details)

        else:
            logger.debug(
                f"Job {orchestrated_cluster_job} is still running. "
                f"Sleeping for {EMG_CONFIG.slurm.default_seconds_between_submission_attempts} seconds."
            )
            time.sleep(EMG_CONFIG.slurm.default_seconds_between_job_checks)

<<<<<<< HEAD
    return job_id


def _default_dirname(name, command):
    return slugify(name).upper()


@flow(
    flow_run_name="Cluster jobs",
    persist_result=True,
    retries=10,
    on_cancellation=[cancel_cluster_jobs_if_flow_cancelled],
)
async def run_cluster_jobs(
    names: List[str],
    commands: List[str],
    expected_time: timedelta,
    memory: Union[int, str],
    environment: Union[dict, str],
    workdirs: Union[List[str], Callable[[str, str], str]] = _default_dirname,
    raise_on_job_failure: bool = True,
    **kwargs,
) -> list[dict[str, str]]:
    """
    Run and wait for a set of jobs on the HPC cluster.
    :param names: Names for each job, e.g. ["job 1", "job 2"...]
    :param commands: Shell-level command to run for each job, e.g. ["touch 1.txt", "touch 2.txt", ...]
    :param expected_time: A timedelta after which the jobs will be killed if unfinished.
    :param memory: Max memory the jobs may use. In MB, or with a suffix. E.g. `100` or `10G`.
    :param environment: Dictionary of environment variables to pass to job, or string in format of sbatch --export
        (see https://slurm.schedmd.com/sbatch.html). E.g. `TOWER_ACCESSION_TOKEN`
    :param workdirs: Unique work directory for each job. Can either be a list like ["job-1", "job-2", ...],
        or a function that turn each *name* and *command* pair into a key, e.g. lambda nm, cmd: nm" (which is the default).
    :param raise_on_job_failure: Whether to fail this flow if ANY slurm job fails.
    :param kwargs: Extra arguments to be passed to PySlurm's JobSubmitDescription.
    :return: List of jobs (same order as jobs_args), with a dict of final info. Included "Final Slurm state" key.
    """
    logger = get_run_logger()

    assert len(names) == len(commands)

    # Potentially wait some time if our cluster queue is very full
    space_on_cluster = _delay_until_cluster_has_space()
    # TODO: probably should wait for additional space for multi jobs...

    # Submit the jobs to cluster.
    # These are persisted result, so if this flow is retried, new jobs will *not* be submitted.
    # Rather, the original job_ids will be returned.
    _workdirs = (
        workdirs
        if type(workdirs) is list
        else [workdirs(n, c) for n, c in zip(names, commands)]
    )
    job_ids = [
        start_cluster_job(
            name=name,
            command=command,
            expected_time=expected_time,
            memory=memory,
            workdir=workdir,
            environment=environment,
            wait_for=space_on_cluster,
            **kwargs,
        )
        for name, command, workdir in zip(names, commands, _workdirs)
    ]

    logger.info(f"{len(job_ids)} jobs submitted to cluster")

    await create_table_artifact(
        key="slurm-group-of-jobs-submission",
        table=[
            {
                "Name": name,
                "Command": command,
                "Slurm Job ID": job_id,
                "Working directory": workdir,
                "Observe URL": str(maybe_get_nextflow_tower_browse_url(command)),
            }
            for name, command, job_id, workdir in zip(
                names, commands, job_ids, _workdirs
            )
        ],
        description="Jobs submitted to Slurm",
    )

    jobs_are_terminal = {job_id: False for job_id in job_ids}

    # Wait for all jobs to complete.
    # If we are here in a retry or even a later duplicate run (trying to run IDENTICAL jobs),
    #  we will have been given back cached job_ids above.
    #  Therefore, these status check loops will return the state of PREVIOUSLY launched jobs.
    #  This is usually desirable for resumability / efficiency.
    while not all(jobs_are_terminal.values()):
        job_states = {job_id: check_cluster_job(job_id) for job_id in job_ids}

        for job_id, job_state in job_states.items():
            # job is newly finished
            if (
                slurm_status_is_finished_successfully(job_state)
                and not jobs_are_terminal[job_id]
            ):
                logger.info(f"Job {job_id} finished successfully.")
                jobs_are_terminal[job_id] = True

            elif (
                slurm_status_is_finished_unsuccessfully(job_state)
                and not jobs_are_terminal[job_id]
            ):
                logger.info(f"Job {job_id} finished unsuccessfully.")
                jobs_are_terminal[job_id] = True
                if raise_on_job_failure:
                    raise ClusterJobFailedException()
                else:
                    logger.warning(
                        f"Job {job_id} finished unsuccessfully, but this is being allowed."
                    )

            else:
                logger.debug(f"Job {job_id} is still running.")

        if not all(jobs_are_terminal.values()):
            logger.debug(
                f"Some jobs are still running. "
                f"Sleeping for {EMG_CONFIG.slurm.default_seconds_between_job_checks} seconds."
            )
            time.sleep(EMG_CONFIG.slurm.default_seconds_between_job_checks)

    results_table = [
        {
            "Name": name,
            "Command": command,
            SLURM_JOB_ID: job_id,
            FINAL_SLURM_STATE: check_cluster_job(job_id),
        }
        for name, command, job_id in zip(names, commands, job_ids)
    ]

    await create_table_artifact(
        key="slurm-group-of-jobs-results",
        table=results_table,
        description="Jobs results from Slurm",
    )

    return results_table


def move_data_flow_name() -> str:
    source = flow_run.parameters["source"]
    target = flow_run.parameters["target"]
    return f"Move data: {file_path_shortener(source, 1, 10)} > {file_path_shortener(target, 1, 10)}"


@flow(flow_run_name=move_data_flow_name)
async def move_data(source: str, target: str, move_command: str = "cp", **kwargs):
    """
    Move files on the cluster filesystem.
    This uses a slurm job running on the datamover partition.

    :param source: fully qualified path of the source location (file or folder)
    :param target: fully qualified path of the target location (file or folder)
    :param move_command: tool command for the move. Default is `cp`, but could be `mv` or `rsync` etc.
    :param kwargs: Other keywords to pass to run_cluster_job
        (e.g. expected_time, memory, or other slurm job-description parameters)
    :return: Job ID of the datamover job.
    """
    expected_time = kwargs.pop("expected_time", timedelta(hours=2))
    memory = kwargs.pop("memory", "1G")

    if not "environment" in kwargs:
        kwargs["environment"] = {}
    return await run_cluster_job(
        name=f"Move {file_path_shortener(source)} to {file_path_shortener(target)}",
        command=move_command,
        expected_time=expected_time,
        memory=memory,
        resubmit_even_if_identical=True,
        partitions=[EMG_CONFIG.slurm.datamover_paritition],
        **kwargs,
    )
=======
    return orchestrated_cluster_job
>>>>>>> 476ae40f
<|MERGE_RESOLUTION|>--- conflicted
+++ resolved
@@ -466,6 +466,7 @@
 
         if slurm_status_is_finished_unsuccessfully(job_state):
             error_details = None
+            job_id = orchestrated_cluster_job.cluster_job_id
             try:
                 job = pyslurm.db.Job(job_id).load(job_id)
                 job_log_path = Path(job.working_directory) / Path(f"slurm-{job_id}.out")
@@ -484,187 +485,4 @@
             )
             time.sleep(EMG_CONFIG.slurm.default_seconds_between_job_checks)
 
-<<<<<<< HEAD
-    return job_id
-
-
-def _default_dirname(name, command):
-    return slugify(name).upper()
-
-
-@flow(
-    flow_run_name="Cluster jobs",
-    persist_result=True,
-    retries=10,
-    on_cancellation=[cancel_cluster_jobs_if_flow_cancelled],
-)
-async def run_cluster_jobs(
-    names: List[str],
-    commands: List[str],
-    expected_time: timedelta,
-    memory: Union[int, str],
-    environment: Union[dict, str],
-    workdirs: Union[List[str], Callable[[str, str], str]] = _default_dirname,
-    raise_on_job_failure: bool = True,
-    **kwargs,
-) -> list[dict[str, str]]:
-    """
-    Run and wait for a set of jobs on the HPC cluster.
-    :param names: Names for each job, e.g. ["job 1", "job 2"...]
-    :param commands: Shell-level command to run for each job, e.g. ["touch 1.txt", "touch 2.txt", ...]
-    :param expected_time: A timedelta after which the jobs will be killed if unfinished.
-    :param memory: Max memory the jobs may use. In MB, or with a suffix. E.g. `100` or `10G`.
-    :param environment: Dictionary of environment variables to pass to job, or string in format of sbatch --export
-        (see https://slurm.schedmd.com/sbatch.html). E.g. `TOWER_ACCESSION_TOKEN`
-    :param workdirs: Unique work directory for each job. Can either be a list like ["job-1", "job-2", ...],
-        or a function that turn each *name* and *command* pair into a key, e.g. lambda nm, cmd: nm" (which is the default).
-    :param raise_on_job_failure: Whether to fail this flow if ANY slurm job fails.
-    :param kwargs: Extra arguments to be passed to PySlurm's JobSubmitDescription.
-    :return: List of jobs (same order as jobs_args), with a dict of final info. Included "Final Slurm state" key.
-    """
-    logger = get_run_logger()
-
-    assert len(names) == len(commands)
-
-    # Potentially wait some time if our cluster queue is very full
-    space_on_cluster = _delay_until_cluster_has_space()
-    # TODO: probably should wait for additional space for multi jobs...
-
-    # Submit the jobs to cluster.
-    # These are persisted result, so if this flow is retried, new jobs will *not* be submitted.
-    # Rather, the original job_ids will be returned.
-    _workdirs = (
-        workdirs
-        if type(workdirs) is list
-        else [workdirs(n, c) for n, c in zip(names, commands)]
-    )
-    job_ids = [
-        start_cluster_job(
-            name=name,
-            command=command,
-            expected_time=expected_time,
-            memory=memory,
-            workdir=workdir,
-            environment=environment,
-            wait_for=space_on_cluster,
-            **kwargs,
-        )
-        for name, command, workdir in zip(names, commands, _workdirs)
-    ]
-
-    logger.info(f"{len(job_ids)} jobs submitted to cluster")
-
-    await create_table_artifact(
-        key="slurm-group-of-jobs-submission",
-        table=[
-            {
-                "Name": name,
-                "Command": command,
-                "Slurm Job ID": job_id,
-                "Working directory": workdir,
-                "Observe URL": str(maybe_get_nextflow_tower_browse_url(command)),
-            }
-            for name, command, job_id, workdir in zip(
-                names, commands, job_ids, _workdirs
-            )
-        ],
-        description="Jobs submitted to Slurm",
-    )
-
-    jobs_are_terminal = {job_id: False for job_id in job_ids}
-
-    # Wait for all jobs to complete.
-    # If we are here in a retry or even a later duplicate run (trying to run IDENTICAL jobs),
-    #  we will have been given back cached job_ids above.
-    #  Therefore, these status check loops will return the state of PREVIOUSLY launched jobs.
-    #  This is usually desirable for resumability / efficiency.
-    while not all(jobs_are_terminal.values()):
-        job_states = {job_id: check_cluster_job(job_id) for job_id in job_ids}
-
-        for job_id, job_state in job_states.items():
-            # job is newly finished
-            if (
-                slurm_status_is_finished_successfully(job_state)
-                and not jobs_are_terminal[job_id]
-            ):
-                logger.info(f"Job {job_id} finished successfully.")
-                jobs_are_terminal[job_id] = True
-
-            elif (
-                slurm_status_is_finished_unsuccessfully(job_state)
-                and not jobs_are_terminal[job_id]
-            ):
-                logger.info(f"Job {job_id} finished unsuccessfully.")
-                jobs_are_terminal[job_id] = True
-                if raise_on_job_failure:
-                    raise ClusterJobFailedException()
-                else:
-                    logger.warning(
-                        f"Job {job_id} finished unsuccessfully, but this is being allowed."
-                    )
-
-            else:
-                logger.debug(f"Job {job_id} is still running.")
-
-        if not all(jobs_are_terminal.values()):
-            logger.debug(
-                f"Some jobs are still running. "
-                f"Sleeping for {EMG_CONFIG.slurm.default_seconds_between_job_checks} seconds."
-            )
-            time.sleep(EMG_CONFIG.slurm.default_seconds_between_job_checks)
-
-    results_table = [
-        {
-            "Name": name,
-            "Command": command,
-            SLURM_JOB_ID: job_id,
-            FINAL_SLURM_STATE: check_cluster_job(job_id),
-        }
-        for name, command, job_id in zip(names, commands, job_ids)
-    ]
-
-    await create_table_artifact(
-        key="slurm-group-of-jobs-results",
-        table=results_table,
-        description="Jobs results from Slurm",
-    )
-
-    return results_table
-
-
-def move_data_flow_name() -> str:
-    source = flow_run.parameters["source"]
-    target = flow_run.parameters["target"]
-    return f"Move data: {file_path_shortener(source, 1, 10)} > {file_path_shortener(target, 1, 10)}"
-
-
-@flow(flow_run_name=move_data_flow_name)
-async def move_data(source: str, target: str, move_command: str = "cp", **kwargs):
-    """
-    Move files on the cluster filesystem.
-    This uses a slurm job running on the datamover partition.
-
-    :param source: fully qualified path of the source location (file or folder)
-    :param target: fully qualified path of the target location (file or folder)
-    :param move_command: tool command for the move. Default is `cp`, but could be `mv` or `rsync` etc.
-    :param kwargs: Other keywords to pass to run_cluster_job
-        (e.g. expected_time, memory, or other slurm job-description parameters)
-    :return: Job ID of the datamover job.
-    """
-    expected_time = kwargs.pop("expected_time", timedelta(hours=2))
-    memory = kwargs.pop("memory", "1G")
-
-    if not "environment" in kwargs:
-        kwargs["environment"] = {}
-    return await run_cluster_job(
-        name=f"Move {file_path_shortener(source)} to {file_path_shortener(target)}",
-        command=move_command,
-        expected_time=expected_time,
-        memory=memory,
-        resubmit_even_if_identical=True,
-        partitions=[EMG_CONFIG.slurm.datamover_paritition],
-        **kwargs,
-    )
-=======
-    return orchestrated_cluster_job
->>>>>>> 476ae40f
+    return orchestrated_cluster_job