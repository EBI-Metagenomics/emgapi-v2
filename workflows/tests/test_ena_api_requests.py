import pytest
from django.conf import settings
from prefect import State

import analyses.models
import ena.models
from workflows.ena_utils.ena_api_requests import (
    ENAAPIRequest,
    ENAPortalResultType,
    ENAQueryClause,
    ENAQueryOperators,
    ENAQueryPair,
    ENAStudyFields,
    ENAStudyQuery,
    get_study_from_ena,
    get_study_readruns_from_ena,
    is_ena_study_available_privately,
    is_ena_study_public,
    sync_privacy_state_of_ena_study_and_derived_objects,
    ENAAvailabilityException,
    ENAAccessException,
)
from workflows.prefect_utils.testing_utils import (
    should_not_mock_httpx_requests_to_prefect_server,
)

EMG_CONFIG = settings.EMG_CONFIG


@pytest.mark.httpx_mock(should_mock=should_not_mock_httpx_requests_to_prefect_server)
@pytest.mark.django_db(transaction=True)
def test_get_study_from_ena_no_primary_accession(httpx_mock, prefect_harness):
    """
    Study doesn't have primary accession and returns empty json
    """
    study_accession = "SRP012064"  # study doesn't have primary accession
    httpx_mock.add_response(
        url=f"{EMG_CONFIG.ena.portal_search_api}?result=study&query=%22%28study_accession={study_accession}%20OR%20secondary_study_accession={study_accession}%29%22&limit=10&format=json&fields={','.join(EMG_CONFIG.ena.study_metadata_fields)}",
        json=[],
        is_optional=True,
    )
    httpx_mock.add_response(
        url=f"{EMG_CONFIG.ena.portal_search_api}?result=study&query=%22%28study_accession%3D{study_accession}+OR+secondary_study_accession%3D{study_accession}%29%22&fields=study_accession&limit=&format=json",
        json=[],
        is_reusable=True,
    )
    # with pytest.raises(ENAAvailabilityException):
    state: State = get_study_from_ena(study_accession, limit=10, return_state=True)
    assert state.is_failed()
    assert ENAAvailabilityException.__name__ in state.message


@pytest.mark.httpx_mock(should_mock=should_not_mock_httpx_requests_to_prefect_server)
@pytest.mark.django_db(transaction=True)
def test_get_study_from_ena_two_secondary_accessions(httpx_mock, prefect_harness):
    """
    Study has two secondary accessions
    """
    study_accession = "PRJNA109315"  # has SRP000903;SRP001212 secondary accessions
    httpx_mock.add_response(
        url=f"{EMG_CONFIG.ena.portal_search_api}?result=study&query=%22%28study_accession={study_accession}%20OR%20secondary_study_accession={study_accession}%29%22&limit=10&format=json&fields={','.join(EMG_CONFIG.ena.study_metadata_fields)}",
        json=[
            {
                "study_title": "Weird study",
                "study_accession": "PRJNA109315",
                "secondary_study_accession": "SRP000903;SRP001212",
            },
        ],
    )
    httpx_mock.add_response(
        url=f"{EMG_CONFIG.ena.portal_search_api}?result=study&query=%22%28study_accession%3D{study_accession}+OR+secondary_study_accession%3D{study_accession}%29%22&fields=study_accession&limit=&format=json",
        json=[{"study_accession": study_accession}],
        is_reusable=True,
    )
    get_study_from_ena(study_accession, limit=10)
    assert ena.models.Study.objects.filter(accession=study_accession).count() == 1
    created_study = ena.models.Study.objects.get_ena_study(study_accession)
    assert created_study.accession == study_accession
    assert len(created_study.additional_accessions) == 2


@pytest.mark.httpx_mock(should_mock=should_not_mock_httpx_requests_to_prefect_server)
@pytest.mark.django_db(transaction=True)
def test_get_study_from_ena_use_secondary_as_primary(httpx_mock, prefect_harness):
    """
    Study doesn't have primary accession
    """
    sec_study_accession = "SRP0009034"
    httpx_mock.add_response(
        url=f"{EMG_CONFIG.ena.portal_search_api}?result=study&query=%22%28study_accession={sec_study_accession}%20OR%20secondary_study_accession={sec_study_accession}%29%22&limit=10&format=json&fields={','.join(EMG_CONFIG.ena.study_metadata_fields)}",
        json=[
            {
                "study_title": "More weird study",
                "study_accession": "",
                "secondary_study_accession": "SRP0009034",
            },
        ],
    )
    httpx_mock.add_response(
        url=f"{EMG_CONFIG.ena.portal_search_api}?result=study&query=%22%28study_accession%3D{sec_study_accession}+OR+secondary_study_accession%3D{sec_study_accession}%29%22&fields=study_accession&limit=&format=json",
        json=[
            {
                "study_accession": "",
            },
        ],
        is_reusable=True,
    )
    get_study_from_ena(sec_study_accession, limit=10)
    assert ena.models.Study.objects.filter(accession=sec_study_accession).count() == 1
    created_study = ena.models.Study.objects.get_ena_study(sec_study_accession)
    assert created_study.accession == sec_study_accession
    assert len(created_study.additional_accessions) == 1


@pytest.mark.httpx_mock(should_mock=should_not_mock_httpx_requests_to_prefect_server)
@pytest.mark.django_db(transaction=True)
def test_get_study_from_ena_no_secondary_accession(httpx_mock, prefect_harness):
    """
    Study has no secondary accessions
    """
    study_accession = "PRJNA109315"
    httpx_mock.add_response(
        url=f"{EMG_CONFIG.ena.portal_search_api}?result=study&query=%22%28study_accession={study_accession}%20OR%20secondary_study_accession={study_accession}%29%22&limit=10&format=json&fields={','.join(EMG_CONFIG.ena.study_metadata_fields)}",
        json=[
            {
                "study_title": "Weird study without secondary accession",
                "study_accession": "PRJNA109315",
                "secondary_study_accession": "",
            },
        ],
    )
    httpx_mock.add_response(
        url=f"{EMG_CONFIG.ena.portal_search_api}?result=study&query=%22%28study_accession%3D{study_accession}+OR+secondary_study_accession%3D{study_accession}%29%22&fields=study_accession&limit=&format=json",
        json=[{"study_accession": study_accession}],
        is_reusable=True,
    )
    get_study_from_ena(study_accession, limit=10)
    assert ena.models.Study.objects.filter(accession=study_accession).count() == 1
    created_study = ena.models.Study.objects.get_ena_study(study_accession)
    assert created_study.accession == study_accession
    assert len(created_study.additional_accessions) == 0


@pytest.mark.httpx_mock(should_mock=should_not_mock_httpx_requests_to_prefect_server)
@pytest.mark.django_db(transaction=True)
def test_get_study_from_ena_private(httpx_mock, prefect_harness):
    """
    Study is only available privately
    """
    study_accession = "PRJ1"

    httpx_mock.add_response(  # when the API is called with dcc auth to check if the study is available privately
        url=f"{EMG_CONFIG.ena.portal_search_api}?result=study&query=%22%28study_accession%3D{study_accession}+OR+secondary_study_accession%3D{study_accession}%29%22&limit=&format=json&fields=study_accession",
        json=[
            {
                "study_accession": "PRJ1",
            },
        ],
        match_headers={
            "Authorization": "Basic ZGNjX2Zha2U6bm90LWEtZGNjLXB3"
        },  # dcc_fake:not-a-dcc-pw
        is_reusable=True,
    )

    httpx_mock.add_response(  # when the API is called with dcc auth to fetch the title and accessions
        url=f"{EMG_CONFIG.ena.portal_search_api}?result=study&query=%22%28study_accession%3D{study_accession}+OR+secondary_study_accession%3D{study_accession}%29%22&limit=10&format=json&fields={'%2C'.join(EMG_CONFIG.ena.study_metadata_fields)}",
        json=[
            {
                "study_title": "A private study",
                "study_accession": "PRJ1",
                "secondary_study_accession": "SRP1",
            },
        ],
        match_headers={
            "Authorization": "Basic ZGNjX2Zha2U6bm90LWEtZGNjLXB3"
        },  # dcc_fake:not-a-dcc-pw
        is_reusable=True,
    )

    httpx_mock.add_response(  # when the API is initially called without auth to check if the study is available publicly
        url=f"{EMG_CONFIG.ena.portal_search_api}?result=study&query=%22%28study_accession%3D{study_accession}+OR+secondary_study_accession%3D{study_accession}%29%22&limit=&format=json&fields=study_accession",
        json=[],
        match_headers={},
        is_reusable=True,
    )

    get_study_from_ena(study_accession, limit=10)

    created_study: ena.models.Study = ena.models.Study.objects.get_ena_study(
        study_accession
    )
    assert created_study.accession == study_accession
    assert created_study.is_private


@pytest.mark.httpx_mock(should_mock=should_not_mock_httpx_requests_to_prefect_server)
@pytest.mark.django_db(transaction=True)
def test_get_study_readruns_from_ena(
    httpx_mock, raw_read_ena_study, raw_reads_mgnify_study, prefect_harness
):
    """
    run1 is not metagenomic/metatranscriptomic data
    run2 is correct
    run3 doesn't have correct library_sourec
    run4 single but has 2 fqs
    run5 paired but has 1 fq
    run6 paired has additional fqs
    """
    study_accession = "PRJNA398089"
    httpx_mock.add_response(
        url=f"{EMG_CONFIG.ena.portal_search_api}?result=read_run&query=%22(study_accession={study_accession}%20OR%20secondary_study_accession={study_accession})%22&limit=10&format=json&fields={','.join(EMG_CONFIG.ena.readrun_metadata_fields)}&dataPortal=metagenome",
        json=[
            {
                "run_accession": "RUN1",
                "sample_accession": "SAMPLE1",
                "sample_title": "sample title",
                "secondary_sample_accession": "SAMP1",
                "fastq_md5": "md5kbshdk",
                "fastq_ftp": "fq.fastq.gz",
                "library_layout": "SINGLE",
                "library_strategy": "AMPLICON",
                "library_source": "GENOMIC",
                "scientific_name": "genome",
                "host_tax_id": "7460",
                "host_scientific_name": "Apis mellifera",
            },
            {
                "run_accession": "RUN2",
                "sample_accession": "SAMPLE2",
                "sample_title": "sample title",
                "secondary_sample_accession": "SAMP2",
                "fastq_md5": "md5kjdndk",
                "fastq_ftp": "fq_1.fastq.gz;fq_2.fastq.gz",
                "library_layout": "PAIRED",
                "library_strategy": "AMPLICON",
                "library_source": "METAGENOMIC",
                "scientific_name": "metagenome",
                "host_tax_id": "7460",
                "host_scientific_name": "Apis mellifera",
            },
            {
                "run_accession": "RUN3",
                "sample_accession": "SAMPLE3",
                "sample_title": "sample title",
                "secondary_sample_accession": "SAMP3",
                "fastq_md5": "md5kjdndk",
                "fastq_ftp": "fq_1.fastq.gz;fq_2.fastq.gz",
                "library_layout": "PAIRED",
                "library_strategy": "AMPLICON",
                "library_source": "METAGENOME",
                "scientific_name": "uncultured bacteria",
                "host_tax_id": "7460",
                "host_scientific_name": "Apis mellifera",
            },
            {
                "run_accession": "RUN4",
                "sample_accession": "SAMPLE4",
                "sample_title": "sample title",
                "secondary_sample_accession": "SAMP4",
                "fastq_md5": "md5kjdndk",
                "fastq_ftp": "fq_1.fastq.gz;fq_2.fastq.gz",
                "library_layout": "SINGLE",
                "library_strategy": "AMPLICON",
                "library_source": "METAGENOMIC",
                "scientific_name": "metagenome",
                "host_tax_id": "7460",
                "host_scientific_name": "Apis mellifera",
            },
            {
                "run_accession": "RUN5",
                "sample_accession": "SAMPLE5",
                "sample_title": "sample title",
                "secondary_sample_accession": "SAMP5",
                "fastq_md5": "md5kjdndk",
                "fastq_ftp": "fq.fastq.gz",
                "library_layout": "PAIRED",
                "library_strategy": "AMPLICON",
                "library_source": "METAGENOMIC",
                "scientific_name": "metagenome",
                "host_tax_id": "7460",
                "host_scientific_name": "Apis mellifera",
            },
            {
                "run_accession": "RUN6",
                "sample_accession": "SAMPLE6",
                "sample_title": "sample title",
                "secondary_sample_accession": "SAMP6",
                "fastq_md5": "md5kjdndk",
                "fastq_ftp": "fq_2.fastq.gz;fq_1.fastq.gz;fq_merged.fastq.gz;fq_3.fastq.gz",
                "library_layout": "PAIRED",
                "library_strategy": "AMPLICON",
                "library_source": "METAGENOMIC",
                "scientific_name": "metagenome",
                "host_tax_id": "7460",
                "host_scientific_name": "Apis mellifera",
            },
        ],
    )
<<<<<<< HEAD
    get_study_readruns_from_ena(study_accession, limit=10)
    # run is not metagenome in scientific_name
    assert (
        analyses.models.Run.objects.filter(ena_accessions__contains="RUN1").count() == 0
    )
    # correct run
    assert (
        analyses.models.Run.objects.filter(ena_accessions__contains="RUN2").count() == 1
    )
    # incorrect library_source and scientific name
    assert (
        analyses.models.Run.objects.filter(ena_accessions__contains="RUN3").count() == 0
    )
    # incorrect library_layout single
    assert (
        analyses.models.Run.objects.filter(ena_accessions__contains="RUN4").count() == 0
    )
    # incorrect library_layout paired
    assert (
        analyses.models.Run.objects.filter(ena_accessions__contains="RUN5").count() == 0
    )
    # should return only 2 fq files in correct order
    assert (
        analyses.models.Run.objects.filter(ena_accessions__contains="RUN6").count() == 1
    )
    run = analyses.models.Run.objects.get(ena_accessions__contains="RUN6")
    assert (
        len(run.metadata["fastq_ftps"]) == 2
        and "_1" in run.metadata["fastq_ftps"][0]
        and "_2" in run.metadata["fastq_ftps"][1]
    )
=======
    with disable_run_logger():
        get_study_readruns_from_ena.fn(study_accession, limit=10)
        # run is not metagenome in scientific_name
        assert (
            analyses.models.Run.objects.filter(ena_accessions__contains="RUN1").count()
            == 0
        )
        # correct run
        assert (
            analyses.models.Run.objects.filter(ena_accessions__contains="RUN2").count()
            == 1
        )
        # incorrect library_source and scientific name
        assert (
            analyses.models.Run.objects.filter(ena_accessions__contains="RUN3").count()
            == 0
        )
        # incorrect library_layout single
        assert (
            analyses.models.Run.objects.filter(ena_accessions__contains="RUN4").count()
            == 0
        )
        # incorrect library_layout paired
        assert (
            analyses.models.Run.objects.filter(ena_accessions__contains="RUN5").count()
            == 0
        )
        # should return only 2 fq files in correct order
        assert (
            analyses.models.Run.objects.filter(ena_accessions__contains="RUN6").count()
            == 1
        )
        run = analyses.models.Run.objects.get(ena_accessions__contains="RUN6")
        assert (
            len(run.metadata["fastq_ftps"]) == 2
            and "_1" in run.metadata["fastq_ftps"][0]
            and "_2" in run.metadata["fastq_ftps"][1]
        )
        assert run.metadata["host_tax_id"] == "7460"
>>>>>>> bdef5c4a


def test_ena_api_query_maker(httpx_mock):
    # test generic part combiners
    planet_is_tatooine = ENAQueryClause(search_field="planet", value="tatooine")
    assert str(planet_is_tatooine) == "planet=tatooine"
    assert str(~planet_is_tatooine) == "NOT planet=tatooine"
    planet_is_naboo = ENAQueryClause(search_field="planet", value="naboo")
    assert str(planet_is_naboo) == "planet=naboo"
    planet_is_either = planet_is_tatooine | planet_is_naboo
    assert isinstance(planet_is_either, ENAQueryPair)
    assert str(planet_is_either) == "(planet=tatooine OR planet=naboo)"
    assert (
        str(planet_is_tatooine | planet_is_naboo) == "(planet=tatooine OR planet=naboo)"
    )

    species_is_jawas = ENAQueryClause(search_field="species", value="jawas")
    assert (
        str(planet_is_tatooine & species_is_jawas)
        == "(planet=tatooine AND species=jawas)"
    )
    assert (
        str(planet_is_tatooine & ~planet_is_naboo)
        == "(planet=tatooine AND NOT planet=naboo)"
    )

    tatooine_and_jawas = ENAQueryPair(
        left=planet_is_tatooine, right=species_is_jawas, operator=ENAQueryOperators.AND
    )
    assert str(tatooine_and_jawas) == "(planet=tatooine AND species=jawas)"

    tatooine_or_naboo = ENAQueryPair(
        left=planet_is_tatooine, right=planet_is_naboo, operator=ENAQueryOperators.OR
    )
    assert str(tatooine_or_naboo) == "(planet=tatooine OR planet=naboo)"

    not_tatooine_or_naboo = ENAQueryPair(
        left=planet_is_tatooine,
        right=planet_is_naboo,
        operator=ENAQueryOperators.OR,
        is_not=True,
    )
    assert str(not_tatooine_or_naboo) == "NOT (planet=tatooine OR planet=naboo)"

    not_tatooine_or_naboo = ~tatooine_or_naboo
    assert str(not_tatooine_or_naboo) == "NOT (planet=tatooine OR planet=naboo)"

    # test ena study query maker
    # default combination is AND (like django filter)
    study_is_erp1_and_public = ENAStudyQuery(study_accession="ERP1", status=1)
    assert str(study_is_erp1_and_public) == "(status=1 AND study_accession=ERP1)"
    # order because of field declaration order on ENAStudyQueyr

    one_accession_is_erp1 = ENAStudyQuery(study_accession="ERP1") | ENAStudyQuery(
        secondary_study_accession="ERP1"
    )
    assert (
        str(one_accession_is_erp1)
        == "(study_accession=ERP1 OR secondary_study_accession=ERP1)"
    )

    # constructing full query params
    request = ENAAPIRequest(
        result=ENAPortalResultType.STUDY,
        query=(
            ENAStudyQuery(study_accession="ERP1")
            | ENAStudyQuery(secondary_study_accession="ERP1")
        )
        & ENAStudyQuery(tax_id="408170"),
        fields=[
            ENAStudyFields.STUDY_NAME,
            ENAStudyFields.STUDY_ACCESSION,
            ENAStudyFields.TAX_ID,
            ENAStudyFields.SECONDARY_STUDY_ACCESSION,
        ],
        limit=10,
    )

    assert request.model_dump() == {
        "query": '"((study_accession=ERP1 OR secondary_study_accession=ERP1) AND tax_id=408170)"',
        "fields": "study_name,study_accession,tax_id,secondary_study_accession",
        "limit": 10,
        "format": "json",
        "result": "study",
    }

    # calling API
    httpx_mock.add_response(
        url=f"{EMG_CONFIG.ena.portal_search_api}?result=study&query=%22%28%28study_accession%3DERP1%20OR%20secondary_study_accession%3DERP1%29%20AND%20tax_id%3D408170%29%22&fields=study_name,study_accession,tax_id,secondary_study_accession&limit=10&format=json",
        json=[
            {"study_accession": "ERP1"},
        ],
    )

    response = request.get()
    assert response == [{"study_accession": "ERP1"}]


@pytest.mark.httpx_mock(should_mock=should_not_mock_httpx_requests_to_prefect_server)
def test_is_study_public(httpx_mock, prefect_harness):
    httpx_mock.add_response(
        url=f"{EMG_CONFIG.ena.portal_search_api}?result=study&query=%22%28study_accession%3DERP1+OR+secondary_study_accession%3DERP1%29%22&fields=study_accession&limit=&format=json",
        json=[
            {"study_accession": "ERP1"},
        ],
    )
    assert is_ena_study_public("ERP1")

    httpx_mock.add_response(
        url=f"{EMG_CONFIG.ena.portal_search_api}?result=study&query=%22%28study_accession%3DERP1+OR+secondary_study_accession%3DERP1%29%22&fields=study_accession&limit=&format=json",
        json=[],
    )
    assert not is_ena_study_public("ERP1")

    httpx_mock.add_response(
        url=f"{EMG_CONFIG.ena.portal_search_api}?result=study&query=%22%28study_accession%3DERP1+OR+secondary_study_accession%3DERP1%29%22&fields=study_accession&limit=&format=json",
        json={"message": "bad call"},
    )
    state: State = is_ena_study_public("ERP1", return_state=True)
    assert state.is_failed()
    assert ENAAccessException.__name__ in state.message


@pytest.mark.httpx_mock(should_mock=should_not_mock_httpx_requests_to_prefect_server)
def test_is_study_private(httpx_mock, prefect_harness):
    httpx_mock.add_response(
        url=f"{EMG_CONFIG.ena.portal_search_api}?result=study&query=%22%28study_accession%3DERP1+OR+secondary_study_accession%3DERP1%29%22&fields=study_accession&limit=&format=json",
        json=[
            {"study_accession": "ERP1"},
        ],
    )
    assert is_ena_study_available_privately("ERP1")


@pytest.mark.httpx_mock(should_mock=should_not_mock_httpx_requests_to_prefect_server)
@pytest.mark.django_db
def test_sync_privacy_state_of_ena_study_and_derived_objects(
    httpx_mock, prefect_harness, raw_read_run
):

    ena_study: ena.models.Study = ena.models.Study.objects.first()

    httpx_mock.add_response(
        match_headers={
            "Authorization": "Basic ZGNjX2Zha2U6bm90LWEtZGNjLXB3"
        },  # dcc_fake:not-a-dcc-pw
        json=[
            {"study_accession": "ERP1"},
        ],
    )  # is available privately

    httpx_mock.add_response(json=[])  # not available publicly

    sync_privacy_state_of_ena_study_and_derived_objects(ena_study)
    ena_study.refresh_from_db()

    assert ena_study.is_private
    assert not ena_study.is_suppressed<|MERGE_RESOLUTION|>--- conflicted
+++ resolved
@@ -296,7 +296,6 @@
             },
         ],
     )
-<<<<<<< HEAD
     get_study_readruns_from_ena(study_accession, limit=10)
     # run is not metagenome in scientific_name
     assert (
@@ -328,47 +327,7 @@
         and "_1" in run.metadata["fastq_ftps"][0]
         and "_2" in run.metadata["fastq_ftps"][1]
     )
-=======
-    with disable_run_logger():
-        get_study_readruns_from_ena.fn(study_accession, limit=10)
-        # run is not metagenome in scientific_name
-        assert (
-            analyses.models.Run.objects.filter(ena_accessions__contains="RUN1").count()
-            == 0
-        )
-        # correct run
-        assert (
-            analyses.models.Run.objects.filter(ena_accessions__contains="RUN2").count()
-            == 1
-        )
-        # incorrect library_source and scientific name
-        assert (
-            analyses.models.Run.objects.filter(ena_accessions__contains="RUN3").count()
-            == 0
-        )
-        # incorrect library_layout single
-        assert (
-            analyses.models.Run.objects.filter(ena_accessions__contains="RUN4").count()
-            == 0
-        )
-        # incorrect library_layout paired
-        assert (
-            analyses.models.Run.objects.filter(ena_accessions__contains="RUN5").count()
-            == 0
-        )
-        # should return only 2 fq files in correct order
-        assert (
-            analyses.models.Run.objects.filter(ena_accessions__contains="RUN6").count()
-            == 1
-        )
-        run = analyses.models.Run.objects.get(ena_accessions__contains="RUN6")
-        assert (
-            len(run.metadata["fastq_ftps"]) == 2
-            and "_1" in run.metadata["fastq_ftps"][0]
-            and "_2" in run.metadata["fastq_ftps"][1]
-        )
-        assert run.metadata["host_tax_id"] == "7460"
->>>>>>> bdef5c4a
+    assert run.metadata["host_tax_id"] == "7460"
 
 
 def test_ena_api_query_maker(httpx_mock):
