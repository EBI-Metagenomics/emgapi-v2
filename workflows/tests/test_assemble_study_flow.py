import json
import os
import shutil
from pathlib import Path
from typing import Optional, List
from unittest.mock import patch

import pandas as pd
import pytest
from django.conf import settings
from prefect.artifacts import Artifact
from pydantic import BaseModel

import analyses.models
import ena.models
from workflows.flows.assemble_study import AssemblerChoices, assemble_study
from workflows.flows.assemble_study_tasks.assemble_samplesheets import (
    get_reference_genome,
    update_assemblies_assemblers_from_samplesheet,
)
from workflows.flows.assemble_study_tasks.make_samplesheets import (
    make_samplesheets_for_runs_to_assemble,
)
from workflows.prefect_utils.analyses_models_helpers import (
    mark_assembly_status,
<<<<<<< HEAD
    get_users_as_choices,
=======
>>>>>>> 8a917727
)
from workflows.prefect_utils.testing_utils import (
    should_not_mock_httpx_requests_to_prefect_server,
)

EMG_CONFIG = settings.EMG_CONFIG


@pytest.fixture
def assembly_study_input_mocker(biome_choices, user_choices):
    ## Pretend that a human resumed the flow with the biome picker, and then with the assembler selector.

    class MockAssembleStudyInput(BaseModel):
        biome: biome_choices
        assembler: AssemblerChoices
        webin_owner: Optional[str]
        watchers: List[user_choices]

    return MockAssembleStudyInput


@pytest.mark.httpx_mock(should_mock=should_not_mock_httpx_requests_to_prefect_server)
@pytest.mark.django_db(transaction=True)
@pytest.mark.parametrize(
    "mock_suspend_flow_run", ["workflows.flows.assemble_study"], indirect=True
)
@patch("workflows.flows.assemble_study_tasks.make_samplesheets.queryset_hash")
def test_prefect_assemble_study_flow(
    mock_queryset_hash_for_assemblies,
    prefect_harness,
    httpx_mock,
    mock_suspend_flow_run,
    mock_cluster_can_accept_jobs_yes,
    mock_start_cluster_job,
    mock_check_cluster_job_all_completed,
    top_level_biomes,
    assemblers,
    admin_user,
    biome_choices,
    user_choices,
    assembly_study_input_mocker,
):
    ### ENA MOCKING ###
    accession = "SRP1"
    number_of_runs = 5
    number_not_assembled_runs = 1

    httpx_mock.add_response(
        url=f"{EMG_CONFIG.ena.portal_search_api}?"
        f"result=study&"
        f"query=%22%28study_accession%3D{accession}+OR+secondary_study_accession%3D{accession}%29%22&"
        f"fields=study_accession&"
        f"limit=&"
        f"format=json&"
        f"dataPortal=metagenome",
        json=[{"study_accession": accession}],
    )

    httpx_mock.add_response(
        url=f"{EMG_CONFIG.ena.portal_search_api}?"
        f"result=study&"
        f"query=%22%28study_accession={accession}%20OR%20secondary_study_accession={accession}%29%22&"
        f"limit=10&"
        f"format=json&"
        f"fields={','.join(EMG_CONFIG.ena.study_metadata_fields)}&"
        f"dataPortal=metagenome",
        json=[
            {
                "study_title": "Metagenome of a wookie",
                "secondary_study_accession": "SRP1",
                "study_accession": "PRJNA1",
            }
        ],
    )

    httpx_mock.add_response(
        url=f"{EMG_CONFIG.ena.portal_search_api}?"
        f"result=read_run"
        f"&query=%22%28study_accession=PRJNA1%20OR%20secondary_study_accession=PRJNA1%29%22"
        f"&limit=5000"
        f"&format=json"
        f"&fields=run_accession%2Csample_accession%2Csample_title%2Csecondary_sample_accession%2Cfastq_md5%2Cfastq_ftp%2Clibrary_layout%2Clibrary_strategy%2Clibrary_source%2Cscientific_name%2Chost_tax_id%2Chost_scientific_name%2Cinstrument_platform%2Cinstrument_model%2Clocation%2Clat%2Clon"
        f"&dataPortal=metagenome",
        json=[
            {
                "sample_accession": "SAMN01",
                "sample_title": "Wookie hair 1 (PE assembled with metaspades)",
                "secondary_sample_accession": "SRS1",
                "run_accession": "SRR1",
                "fastq_md5": "123;abc",
                "fastq_ftp": "ftp.sra.example.org/vol/fastq/SRR1/SRR1_1.fastq.gz;ftp.sra.example.org/vol/fastq/SRR1/SRR1_2.fastq.gz",
                "library_layout": "PAIRED",
                "library_strategy": "WGS",
                "library_source": "METAGENOMIC",
                "scientific_name": "metagenome",
                "host_tax_id": "7460",
                "host_scientific_name": "Apis mellifera",
                "instrument_platform": "ILLUMINA",
                "instrument_model": "Illumina MiSeq",
                "lat": "52",
                "lon": "0",
                "location": "hinxton",
            },
            {
                "sample_accession": "SAMN02",
                "sample_title": "Wookie hair 2 (PE failed assembling with metaspades)",
                "secondary_sample_accession": "SRS2",
                "run_accession": "SRR2",
                "fastq_md5": "456;xyz",
                "fastq_ftp": "ftp.sra.example.org/vol/fastq/SRR2/SRR2_1.fastq.gz;ftp.sra.example.org/vol/fastq/SRR2/SRR2_2.fastq.gz",
                "library_layout": "PAIRED",
                "library_strategy": "WGS",
                "library_source": "METAGENOMIC",
                "scientific_name": "metagenome",
                "host_tax_id": "7460",
                "host_scientific_name": "Apis mellifera",
                "instrument_platform": "ILLUMINA",
                "instrument_model": "Illumina MiSeq",
                "lat": "52",
                "lon": "0",
                "location": "hinxton",
            },
            {
                "sample_accession": "SAMN03",
                "sample_title": "Wookie hair 3 (SE should be assembled with megahit)",
                "secondary_sample_accession": "SRS3",
                "run_accession": "SRR3",
                "fastq_md5": "123;abc",
                "fastq_ftp": "ftp.sra.example.org/vol/fastq/SRR3/SRR3.fastq.gz",
                "library_layout": "SINGLE",
                "library_strategy": "WGS",
                "library_source": "METAGENOMIC",
                "scientific_name": "metagenome",
                "host_tax_id": "7460",
                "host_scientific_name": "Apis mellifera",
                "instrument_platform": "ILLUMINA",
                "instrument_model": "Illumina MiSeq",
                "lat": "52",
                "lon": "0",
                "location": "hinxton",
            },
            {
                "sample_accession": "SAMN04",
                "sample_title": "Wookie hair 4 (LR should be assembled with flye)",
                "secondary_sample_accession": "SRS4",
                "run_accession": "SRR4",
                "fastq_md5": "123;abc",
                "fastq_ftp": "ftp.sra.example.org/vol/fastq/SRR4/SRR4.fastq.gz",
                "library_layout": "SINGLE",
                "library_strategy": "WGS",
                "library_source": "METAGENOMIC",
                "scientific_name": "metagenome",
                "host_tax_id": "7460",
                "host_scientific_name": "Apis mellifera",
                "instrument_platform": "OXFORD_NANOPORE",
                "instrument_model": "MinION",
                "lat": "52",
                "lon": "0",
                "location": "hinxton",
            },
            {
                "sample_accession": "SAMN05",
                "sample_title": "Wookie hair 5 (ION_TORRENT should be assembled with spades)",
                "secondary_sample_accession": "SRS5",
                "run_accession": "SRR5",
                "fastq_md5": "123;abc",
                "fastq_ftp": "ftp.sra.example.org/vol/fastq/SRR5/SRR5.fastq.gz",
                "library_layout": "SINGLE",
                "library_strategy": "WGS",
                "library_source": "METAGENOMIC",
                "scientific_name": "metagenome",
                "host_tax_id": "7460",
                "host_scientific_name": "Apis mellifera",
                "instrument_platform": "ION_TORRENT",
                "instrument_model": "Ion Torrent Proton",
                "lat": "52",
                "lon": "0",
                "location": "hinxton",
            },
        ],
    )

    def suspend_side_effect(wait_for_input=None):
        if wait_for_input.__name__ == "AssembleStudyInput":
            return assembly_study_input_mocker(
                biome=biome_choices["root.engineered"],
                assembler=AssemblerChoices.pipeline_default,
                webin_owner=None,
                watchers=[user_choices[admin_user.username]],
            )

    mock_suspend_flow_run.side_effect = suspend_side_effect

    mock_queryset_hash_for_assemblies.return_value = "abc123"

    assembly_folder = Path(
        f"{EMG_CONFIG.slurm.default_workdir}/PRJNA1_miassembler/abc123"
    )
    assembly_folder.mkdir(exist_ok=True, parents=True)

    with open(f"{assembly_folder}/assembled_runs.csv", "w") as file:
        file.write("SRR1,metaspades,3.15.5\n")
        file.write("SRR3,megahit,1.2.9\n")
        file.write("SRR4,flye,2.9.5\n")
        file.write("SRR5,spades,3.15.5")

    with open(f"{assembly_folder}/qc_failed_runs.csv", "w") as file:
        file.write("SRR2,filter_ratio_threshold_exceeded")

    # create fake results folders
    os.makedirs(
        f"{assembly_folder}/PRJNA1/PRJNA1/SRR1/SRR1/assembly/metaspades/3.15.5/coverage/",
        exist_ok=True,
    )
    os.makedirs(
        f"{assembly_folder}/PRJNA1/PRJNA1/SRR3/SRR3/assembly/megahit/1.2.9/coverage/",
        exist_ok=True,
    )
    os.makedirs(
        f"{assembly_folder}/PRJNA1/PRJNA1/SRR4/SRR4/assembly/flye/2.9.5/coverage/",
        exist_ok=True,
    )
    os.makedirs(
        f"{assembly_folder}/PRJNA1/PRJNA1/SRR5/SRR5/assembly/spades/3.15.5/coverage/",
        exist_ok=True,
    )
    # create fake coverage files
    with open(
        f"{assembly_folder}/PRJNA1/PRJNA1/SRR1/SRR1/assembly/metaspades/3.15.5/coverage/SRR1_coverage.json",
        "w",
    ) as file:
        json.dump({"coverage": 0.04760503915318373, "coverage_depth": 273.694}, file)
    with open(
        f"{assembly_folder}/PRJNA1/PRJNA1/SRR3/SRR3/assembly/megahit/1.2.9/coverage/SRR3_coverage.json",
        "w",
    ) as file:
        json.dump({"coverage": 0.04960503915318373, "coverage_depth": 273.694}, file)
    with open(
        f"{assembly_folder}/PRJNA1/PRJNA1/SRR4/SRR4/assembly/flye/2.9.5/coverage/SRR4_coverage.json",
        "w",
    ) as file:
        json.dump({"coverage": 0.049, "coverage_depth": 276.694}, file)
    with open(
        f"{assembly_folder}/PRJNA1/PRJNA1/SRR5/SRR5/assembly/spades/3.15.5/coverage/SRR5_coverage.json",
        "w",
    ) as file:
        json.dump({"coverage": 0.049, "coverage_depth": 276.694}, file)

    ### RUN WORKFLOW ###
    assemble_study(accession, upload=False)

    ### MOCKS WERE ALL CALLED ###
    mock_suspend_flow_run.assert_called()
    mock_start_cluster_job.assert_called()
    mock_check_cluster_job_all_completed.assert_called()

    ### CLUSTER JOBS WERE SUBMITTED AND LOGGED AS EXPECTED ###
    assembly_samplesheet_table = Artifact.get("miassembler-initial-sample-sheet")
    assert assembly_samplesheet_table.type == "table"
    table_data = json.loads(assembly_samplesheet_table.data)
    assert len(table_data) == number_of_runs
    # OXFORD_NANOPORE platform should be converted to 'ont' in samplesheet
    assert table_data[3]["platform"] == "ont"
    # ION_TORRENT should be iontorrent
    assert table_data[4]["platform"] == "iontorrent"

    ### DB OBJECTS WERE CREATED AS EXPECTED ###
    assert ena.models.Study.objects.count() == 1
    assert analyses.models.Study.objects.count() == 1
    mgys = analyses.models.Study.objects.select_related("ena_study").first()
    assert mgys.ena_study == ena.models.Study.objects.first()
    assert mgys.watchers.filter(id=admin_user.id).exists()

    assert ena.models.Sample.objects.count() == number_of_runs
    assert analyses.models.Sample.objects.count() == number_of_runs
    assert analyses.models.Run.objects.count() == number_of_runs
    assert analyses.models.Assembly.objects.count() == number_of_runs

    assembly = analyses.models.Assembly.objects.filter(
        run__ena_accessions__contains=["SRR1"]
    ).first()
    assert 0.0475 < assembly.metadata.get("coverage") < 0.0477

    assert assembly.dir == f"{assembly_folder}/PRJNA1/PRJNA1/SRR1/SRR1"

    assert (
        analyses.models.Assembly.objects.filter(status__assembly_completed=True).count()
        == number_of_runs - number_not_assembled_runs
    )
    # for SE assembler should be swapped to megahit
    assert (
        analyses.models.Assembly.objects.filter(
            assembler__name__iexact="megahit"
        ).count()
        == 1
    )
    # but platform ION_TORRENT SE should be assembled with spades
    assert (
        analyses.models.Assembly.objects.filter(
            assembler__name__iexact="spades"
        ).count()
        == 1
    )
    # illumina PE reads assembled with metaspades
    assert (
        analyses.models.Assembly.objects.filter(
            assembler__name__iexact="metaspades"
        ).count()
        == 2
    )
    # platform OXFORD_NANOPORE should be assembled with Flye as LR
    assert (
        analyses.models.Assembly.objects.filter(assembler__name__iexact="flye").count()
        == 1
    )

    failed_assembly: analyses.models.Assembly = analyses.models.Assembly.objects.get(
        status__pre_assembly_qc_failed=True
    )

    assert (
        failed_assembly.status["pre_assembly_qc_failed_reason"]
        == "filter_ratio_threshold_exceeded"
    )

    shutil.rmtree(assembly_folder, ignore_errors=True)


@pytest.mark.httpx_mock(should_mock=should_not_mock_httpx_requests_to_prefect_server)
@pytest.mark.django_db(transaction=True)
@pytest.mark.parametrize(
    "mock_suspend_flow_run", ["workflows.flows.assemble_study"], indirect=True
)
@patch("workflows.flows.assemble_study_tasks.make_samplesheets.queryset_hash")
def test_prefect_assemble_private_study_flow(
    mock_queryset_hash_for_assemblies,
    prefect_harness,
    httpx_mock,
    mock_suspend_flow_run,
    mock_cluster_can_accept_jobs_yes,
    mock_start_cluster_job,
    mock_check_cluster_job_all_completed,
    top_level_biomes,
    assemblers,
    admin_user,
    user_choices,
    biome_choices,
    assembly_study_input_mocker,
):
    ### ENA MOCKING ###
    accession = "SRP1"

    httpx_mock.add_response(
        url=f"{EMG_CONFIG.ena.portal_search_api}?"
        f"result=study&"
        f"query=%22%28study_accession%3D{accession}+OR+secondary_study_accession%3D{accession}%29%22&"
        f"fields=study_accession&"
        f"limit=&"
        f"format=json&"
        f"dataPortal=metagenome",
        match_headers={
            "Authorization": "Basic ZGNjX2Zha2U6bm90LWEtZGNjLXB3"
        },  # dcc_fake:not-a-dcc-pw
        json=[{"study_accession": accession}],
    )

    httpx_mock.add_response(
        url=f"{EMG_CONFIG.ena.portal_search_api}?"
        f"result=study&"
        f"query=%22%28study_accession%3D{accession}+OR+secondary_study_accession%3D{accession}%29%22&"
        f"fields=study_accession&"
        f"limit=&"
        f"format=json&"
        f"dataPortal=metagenome",
        match_headers={},  # public call should not find private study
        json=[],
    )

    httpx_mock.add_response(
        url=f"{EMG_CONFIG.ena.portal_search_api}?"
        f"result=study&"
        f"query=%22%28study_accession={accession}%20OR%20secondary_study_accession={accession}%29%22&"
        f"limit=10&"
        f"format=json&"
        f"fields={','.join(EMG_CONFIG.ena.study_metadata_fields)}&"
        f"dataPortal=metagenome",
        match_headers={
            "Authorization": "Basic ZGNjX2Zha2U6bm90LWEtZGNjLXB3"
        },  # dcc_fake:not-a-dcc-pw
        json=[
            {
                "study_title": "Metagenome of a wookie",
                "secondary_study_accession": "SRP1",
                "study_accession": "PRJNA1",
            }
        ],
    )

    httpx_mock.add_response(
        url=f"{EMG_CONFIG.ena.portal_search_api}?"
        f"result=read_run"
        f"&query=%22%28study_accession=PRJNA1%20OR%20secondary_study_accession=PRJNA1%29%22"
        f"&limit=5000"
        f"&format=json"
        f"&fields=run_accession%2Csample_accession%2Csample_title%2Csecondary_sample_accession%2Cfastq_md5%2Cfastq_ftp%2Clibrary_layout%2Clibrary_strategy%2Clibrary_source%2Cscientific_name%2Chost_tax_id%2Chost_scientific_name%2Cinstrument_platform%2Cinstrument_model%2Clocation%2Clat%2Clon"
        f"&dataPortal=metagenome",
        match_headers={
            "Authorization": "Basic ZGNjX2Zha2U6bm90LWEtZGNjLXB3"
        },  # dcc_fake:not-a-dcc-pw
        json=[
            {
                "sample_accession": "SAMN01",
                "sample_title": "Wookie hair 1",
                "secondary_sample_accession": "SRS1",
                "run_accession": "SRR1",
                "fastq_md5": "123;abc",
                "fastq_ftp": "ftp.dcc_private.example.org/vol/fastq/SRR1/SRR1_1.fastq.gz;ftp.sra.example.org/vol/fastq/SRR1/SRR1_2.fastq.gz",
                "library_layout": "PAIRED",
                "library_strategy": "WGS",
                "library_source": "METAGENOMIC",
                "scientific_name": "metagenome",
                "host_tax_id": "7460",
                "host_scientific_name": "Apis mellifera",
                "instrument_platform": "ILLUMINA",
                "instrument_model": "Illumina MiSeq",
                "lat": "52",
                "lon": "0",
                "location": "hinxton",
            },
            {
                "sample_accession": "SAMN02",
                "sample_title": "Wookie hair 2",
                "secondary_sample_accession": "SRS2",
                "run_accession": "SRR2",
                "fastq_md5": "456;xyz",
                "fastq_ftp": "ftp.dcc_private.example.org/vol/fastq/SRR2/SRR2_1.fastq.gz;ftp.sra.example.org/vol/fastq/SRR2/SRR2_2.fastq.gz",
                "library_layout": "PAIRED",
                "library_strategy": "WGS",
                "library_source": "METAGENOMIC",
                "scientific_name": "metagenome",
                "host_tax_id": "7460",
                "host_scientific_name": "Apis mellifera",
                "instrument_platform": "ILLUMINA",
                "instrument_model": "Illumina MiSeq",
                "lat": "52",
                "lon": "0",
                "location": "hinxton",
            },
        ],
    )

    ## Pretend that a human resumed the flow with the biome picker, and then with the assembler selector.
    def suspend_side_effect(wait_for_input=None):
        if wait_for_input.__name__ == "AssembleStudyInput":
            return assembly_study_input_mocker(
                biome=biome_choices["root.engineered"],
                assembler=AssemblerChoices.pipeline_default,
                webin_owner="Webin-1",
                watchers=[user_choices[admin_user.username]],
            )

    mock_suspend_flow_run.side_effect = suspend_side_effect

    mock_queryset_hash_for_assemblies.return_value = "abc123"

    assembly_folder = Path(
        f"{EMG_CONFIG.slurm.default_workdir}/PRJNA1_miassembler/abc123"
    )
    assembly_folder.mkdir(exist_ok=True, parents=True)

    with (assembly_folder / "assembled_runs.csv").open("w") as file:
        file.write("SRR1,metaspades,3.15.5")

    with (assembly_folder / "qc_failed_runs.csv").open("w") as file:
        file.write("SRR2,filter_ratio_threshold_exceeded")

    (
        assembly_folder / "PRJNA1/PRJNA1/SRR1/SRR1/assembly/metaspades/3.15.5/coverage/"
    ).mkdir(parents=True, exist_ok=True)

    with (
        assembly_folder
        / "PRJNA1/PRJNA1/SRR1/SRR1/assembly/metaspades/3.15.5/coverage/SRR1_coverage.json"
    ).open("w") as file:
        json.dump({"coverage": 0.04760503915318373, "coverage_depth": 273.694}, file)

    ### RUN WORKFLOW ###
    assemble_study(accession, upload=False)

    ### DB OBJECTS WERE CREATED AS EXPECTED ###
    assert ena.models.Study.objects.count() == 1
    assert analyses.models.Study.public_objects.count() == 0  # no public study created
    assert analyses.models.Study.objects.count() == 1  # a private study created
    mgys: analyses.models.Study = analyses.models.Study.objects.select_related(
        "ena_study"
    ).first()
    assert mgys.is_private

    for assembly in mgys.assemblies_reads.filter(is_private=True):
        assert assembly.is_private

    shutil.rmtree(assembly_folder, ignore_errors=True)


@pytest.mark.django_db(transaction=True)
def test_assembly_statuses(prefect_harness, mgnify_assemblies):
    assembly = mgnify_assemblies[0]
    assert not any(assembly.status.values())

    # marking as failed should work
    mark_assembly_status(
        assembly, assembly.AssemblyStates.ASSEMBLY_FAILED, reason="It broke"
    )
    assembly.refresh_from_db()
    assert assembly.status[assembly.AssemblyStates.ASSEMBLY_FAILED]

    # making as complete later (perhaps a retry) should work, and can unset failed at same time
    mark_assembly_status(
        assembly,
        assembly.AssemblyStates.ASSEMBLY_COMPLETED,
        unset_statuses=[
            assembly.AssemblyStates.ASSEMBLY_FAILED,
            assembly.AssemblyStates.ASSEMBLY_BLOCKED,
        ],
    )
    assembly.refresh_from_db()

    assert not assembly.status[assembly.AssemblyStates.ASSEMBLY_FAILED]
    assert not assembly.status[assembly.AssemblyStates.ASSEMBLY_BLOCKED]
    assert assembly.status[assembly.AssemblyStates.ASSEMBLY_COMPLETED]

    # reason should have been updated too
    assert (
        assembly.status["assembly_failed_reason"]
        == "Explicitly unset when setting assembly_completed"
    )

    # reason should not have been updated for a status that was not previously set
    assert "assembly_blocked_reason" not in assembly.status


@pytest.mark.django_db(transaction=True)
def test_assembler_changed_in_samplesheet(
    prefect_harness,
    mgnify_assemblies,
    mock_cluster_can_accept_jobs_yes,
    mock_start_cluster_job,
    mock_check_cluster_job_all_completed,
    top_level_biomes,
):
    # all assemblies should be initially metaspades, except one which was initially megahit
    assert (
        analyses.models.Assembly.objects.filter(
            assembler__name__iexact=analyses.models.Assembler.METASPADES
        ).count()
        > 1
    )
    assert (
        analyses.models.Assembly.objects.filter(
            assembler__name__iexact=analyses.models.Assembler.MEGAHIT
        ).count()
        == 1
    )

    study = mgnify_assemblies[0].reads_study
    study.biome = analyses.models.Biome.objects.first()
    study.save()

    samplesheets = make_samplesheets_for_runs_to_assemble(
        mgnify_study=study, assembler=mgnify_assemblies[0].assembler
    )
    samplesheet: Path = samplesheets[0][
        0
    ]  # first samplesheet, path component of path,hash tuple
    assert samplesheet.exists()

    # edit samplesheet, change assembler
    with samplesheet.open("r") as ss_handle:
        ss = ss_handle.read()
    ss = ss.replace("metaspades", "megahit")
    with samplesheet.open("w") as ss_handle:
        ss_handle.write(ss)

    # run assembly on samplesheet
    # note that assembler arg will be metaspades
    ss_df = pd.read_csv(samplesheet)
    update_assemblies_assemblers_from_samplesheet(ss_df)

    # flow should have updated assemblies to have megahit assembler, as per edited samplesheet
    assert (
        analyses.models.Assembly.objects.filter(
            assembler__name__iexact=analyses.models.Assembler.MEGAHIT
        ).count()
        > 1
    )


@pytest.mark.django_db(transaction=True)
def test_reference_genome_selection(prefect_harness, mgnify_assemblies, caplog):
    study = analyses.models.Study.objects.first()

    ref = get_reference_genome(study)
    assert ref is None
    assert f"Found no run in {study} with host taxon info" in caplog.text
    caplog.clear()

    run = study.runs.first()
    run.metadata[analyses.models.Run.CommonMetadataKeys.HOST_TAX_ID] = (
        999  # not a support tax id
    )
    run.save()
    ref = get_reference_genome(study)
    assert ref is None
    assert f"Using run {run} for determining host" in caplog.text
    caplog.clear()

    run.metadata[analyses.models.Run.CommonMetadataKeys.HOST_TAX_ID] = 7460  # honeybee
    run.save()
    ref = get_reference_genome(study)
    assert ref == "honeybee.fna"

    run.metadata[analyses.models.Run.CommonMetadataKeys.HOST_TAX_ID] = None
    run.metadata[analyses.models.Run.CommonMetadataKeys.HOST_SCIENTIFIC_NAME] = (
        "Gallus gallus"  # chicken
    )
    run.save()
    ref = get_reference_genome(study)
    assert ref == "chicken.fna"<|MERGE_RESOLUTION|>--- conflicted
+++ resolved
@@ -23,10 +23,6 @@
 )
 from workflows.prefect_utils.analyses_models_helpers import (
     mark_assembly_status,
-<<<<<<< HEAD
-    get_users_as_choices,
-=======
->>>>>>> 8a917727
 )
 from workflows.prefect_utils.testing_utils import (
     should_not_mock_httpx_requests_to_prefect_server,
