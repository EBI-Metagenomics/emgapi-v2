from typing import List

from prefect import task

import analyses.models


@task(
    retries=2,
    task_run_name="Create/get assembly objects for read_runs in study: {study.accession}",
    log_prints=True,
)
def get_or_create_assemblies_for_runs(
    study: analyses.models.Study, read_runs: List[str]
) -> List[str]:
    assembly_ids = []
    for read_run in read_runs:
<<<<<<< HEAD
        run = analyses.models.Run.all_objects.get(ena_accessions__icontains=read_run)
        if run.experiment_type not in [run.ExperimentTypes.METAGENOMIC]:
=======
        run = analyses.models.Run.objects.get(ena_accessions__icontains=read_run)
        if run.experiment_type not in [
            run.ExperimentTypes.METAGENOMIC,
            run.ExperimentTypes.METATRANSCRIPTOMIC,
        ]:
>>>>>>> 83323aad
            print(
                f"Not creating assembly for run {run.first_accession} because it is a {run.experiment_type}"
            )
            continue

        assembly, created = analyses.models.Assembly.all_objects.get_or_create(
            run=run,
            ena_study=study.ena_study,
            reads_study=study,
            defaults={"is_private": run.is_private},
        )
        if created:
            print(f"Created assembly {assembly}")
        assembly_ids.append(assembly.id)
    return assembly_ids<|MERGE_RESOLUTION|>--- conflicted
+++ resolved
@@ -15,16 +15,11 @@
 ) -> List[str]:
     assembly_ids = []
     for read_run in read_runs:
-<<<<<<< HEAD
         run = analyses.models.Run.all_objects.get(ena_accessions__icontains=read_run)
-        if run.experiment_type not in [run.ExperimentTypes.METAGENOMIC]:
-=======
-        run = analyses.models.Run.objects.get(ena_accessions__icontains=read_run)
         if run.experiment_type not in [
             run.ExperimentTypes.METAGENOMIC,
             run.ExperimentTypes.METATRANSCRIPTOMIC,
         ]:
->>>>>>> 83323aad
             print(
                 f"Not creating assembly for run {run.first_accession} because it is a {run.experiment_type}"
             )
