--- conflicted
+++ resolved
@@ -156,27 +156,12 @@
 
     logger.info("ENA portal responded ok.")
     for read_run in portal.json():
-<<<<<<< HEAD
         # check scientific name and metagenome source
-        if EMG_CONFIG.sanity_check.metagenome_scientific_name not in read_run['scientific_name'] and \
-            read_run['library_source'] not in EMG_CONFIG.sanity_check.allowed_library_source:
-            if EMG_CONFIG.sanity_check.metagenome_scientific_name not in read_run['scientific_name']:
-                logger.warning(f"Run {read_run['run_accession']} is not in metagenome taxa and not in allowed library_source. "
+        if METAGENOME_SCIENTIFIC_NAME not in read_run['scientific_name'] and \
+            read_run['library_source'] not in ALLOWED_LIBRARY_SOURCE:
+            logger.warning(f"Run {read_run['run_accession']} is not in metagenome taxa and not in allowed library_sources. "
                                f"No further processing for that run.")
-                continue
-=======
-        # check scientific name
-        if METAGENOME_SCIENTIFIC_NAME not in read_run['scientific_name']:
-            logger.warning(f"Run {read_run['run_accession']} is not in metagenome taxa. "
-                           f"No further processing for that run.")
             continue
-
-        # check metagenome source
-        if read_run['library_source'] not in ALLOWED_LIBRARY_SOURCE:
-            logger.warning(f"Run {read_run['run_accession']} data has not allowed source. "
-                           f"No further processing for that run.")
-            continue
->>>>>>> 995b96d3
 
         # check fastq files order/presence
         fastq_ftp_reads = check_reads_fastq(fastq=read_run["fastq_ftp"].split(";"), run_accession=read_run["run_accession"],
