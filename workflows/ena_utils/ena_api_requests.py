from datetime import date
from enum import Enum
from json import JSONDecodeError
from typing import List, Literal, Optional, Type, TypeVar, Union, Dict, Any

import httpx
from django.conf import settings
from httpx import Auth
from prefect import flow, get_run_logger, task
from pydantic import BaseModel, Field, computed_field, field_serializer, model_validator
from typing_extensions import Self

import analyses.models
import ena.models
from emgapiv2.enum_utils import FutureStrEnum
from workflows.ena_utils.ena_auth import dcc_auth
from workflows.prefect_utils.cache_control import context_agnostic_task_input_hash

ALLOWED_LIBRARY_SOURCE: list = ["METAGENOMIC", "METATRANSCRIPTOMIC"]
SINGLE_END_LIBRARY_LAYOUT: str = "SINGLE"
PAIRED_END_LIBRARY_LAYOUT: str = "PAIRED"
METAGENOME_SCIENTIFIC_NAME: str = "metagenome"

EMG_CONFIG = settings.EMG_CONFIG

RETRIES = EMG_CONFIG.ena.portal_search_api_max_retries
RETRY_DELAY = EMG_CONFIG.ena.portal_search_api_retry_delay_seconds


class ENAPortalResultType(str, Enum):
    ANALYSIS = "analysis"  # Nucelotide sequence analyses from reads
    ANALYSIS_STUDY = (
        "analysis_study"  # Studies used for nucleotide sequence analyses from reads
    )
    ASSEMBLY = "assembly"  # Genome assemblies
    CODING = "coding"  # Coding sequences
    NONCODING = "noncoding"  # Non-coding sequences
    READ_EXPERIMENT = "read_experiment"  # Experiments used for raw reads
    READ_RUN = "read_run"  # Raw reads
    READ_STUDY = "read_study"  # Studies used for raw reads
    SAMPLE = "sample"
    STUDY = "study"
    TAXON = "taxon"  # Taxonomic classification
    TLS_SET = "tls_set"  # Targeted locus study contig sets (TLS)
    TSA_SET = "tsa_set"  # Transcriptome assembly contig sets (TSA)
    WGS_SET = "wgs_set"  # Genome assembly contig set (WGS)


class ENAQueryOperators(str, Enum):
    OR = "OR"
    AND = "AND"
    NOT = "NOT"


class ENAQueryClause(BaseModel):
    search_field: str
    value: Union[str, int, date]
    is_not: bool = Field(default=False)

    def __str__(self):
        value = self.value
        if isinstance(value, date):
            value = value.strftime("%Y-%m-%d")
        return f"{ENAQueryOperators.NOT if self.is_not else ''} {self.search_field}={value}".strip()

    def __or__(self, other: Union[Self, "ENAQueryPair"]) -> "ENAQueryPair":
        return ENAQueryPair(left=self, operator=ENAQueryOperators.OR, right=other)

    def __and__(self, other: Union[Self, "ENAQueryPair"]) -> "ENAQueryPair":
        return ENAQueryPair(left=self, operator=ENAQueryOperators.AND, right=other)

    def __invert__(self) -> Self:
        return ENAQueryClause(
            search_field=self.search_field, value=self.value, is_not=not self.is_not
        )


ENAQuerySetType = TypeVar("ENAQuerySetType", bound="_ENAQueryConditions")


class ENAQueryPair(BaseModel):
    operator: ENAQueryOperators = Field(ENAQueryOperators.AND)
    left: Union[ENAQueryClause, Self, ENAQuerySetType]
    right: Union[ENAQueryClause, Self, ENAQuerySetType]
    is_not: bool = Field(default=False)

    def __str__(self):
        return f"{ENAQueryOperators.NOT + ' ' if self.is_not else ''}({str(self.left)} {self.operator.value} {str(self.right)})"

    def __or__(self, other: Union[ENAQueryClause, Self, ENAQuerySetType]) -> Self:
        return self.__class__(left=self, operator=ENAQueryOperators.OR, right=other)

    def __and__(self, other: Union[ENAQueryClause, Self, ENAQuerySetType]) -> Self:
        return self.__class__(left=self, operator=ENAQueryOperators.AND, right=other)

    def __invert__(self) -> Self:
        return self.__class__(
            left=self.left,
            operator=self.operator,
            right=self.right,
            is_not=not self.is_not,
        )


class _ENAQueryConditions(BaseModel):
    is_not: bool = Field(default=False)

    # Define specific fields on inheriting models e.g.:
    # class ENAStudyQuery(ENAQueryConditions):
    #     description: Optional[str] = Field(None, description="brief sequence description")

    @computed_field
    @property
    def queries(self) -> Union[ENAQueryPair, ENAQueryClause]:
        # combine all set fields with an AND.
        # technically this makes nested pairs, which is not optimal, but is reasonable for most use cases.
        # e.g. ((study_description=hello AND tax_id=1) AND broker_name=EMG)
        # could be simplified to (study_description=hello AND tax_id=1 AND broker_name=EMG)
        clauses = None
        for search_field, value in self.model_dump(
            exclude={"is_not", "queries"}
        ).items():
            if value is None:
                continue
            if clauses:
                clauses &= ENAQueryClause(search_field=search_field, value=value)
            else:
                clauses = ENAQueryClause(search_field=search_field, value=value)

        return clauses

    def __str__(self):
        return str(self.queries)

    def __or__(self, other: ENAQuerySetType) -> ENAQueryPair:
        return ENAQueryPair(left=self, operator=ENAQueryOperators.OR, right=other)

    def __and__(self, other: ENAQuerySetType) -> ENAQueryPair:
        return ENAQueryPair(left=self, operator=ENAQueryOperators.AND, right=other)

    def __invert__(self) -> Self:
        already_set = self.model_dump(exclude={"is_not"})
        return self.__class__(**already_set, is_not=not self.is_not)


class ENAStudyQuery(_ENAQueryConditions):
    # From: https://www.ebi.ac.uk/ena/portal/api/searchFields?dataPortal=metagenome&result=study 2025/01/23
    # Some are controlled values not yet controlled here (e.g. datahub)
    breed: Optional[str] = Field(None, description="Breed")
    broker_name: Optional[str] = Field(None, description="broker name")
    center_name: Optional[str] = Field(None, description="Submitting center")
    cultivar: Optional[str] = Field(
        None,
        description="cultivar (cultivated variety) of plant from which sample was obtained",
    )
    datahub: Optional[str] = Field(None, description="DCC datahub name")
    description: Optional[str] = Field(None, description="brief sequence description")
    first_public: Optional[date] = Field(None, description="date when made public")
    geo_accession: Optional[str] = Field(None, description="GEO accession")
    isolate: Optional[str] = Field(
        None, description="individual isolate from which sample was obtained"
    )
    keywords: Optional[str] = Field(
        None, description="keywords associated with sequence"
    )
    last_updated: Optional[date] = Field(None, description="date when last updated")
    parent_study_accession: Optional[str] = Field(
        None, description="parent study accession"
    )
    project_name: Optional[str] = Field(
        None,
        description="name of the project within which the sequencing was organized",
    )
    scientific_name: Optional[str] = Field(
        None, description="scientific name of an organism"
    )
    secondary_study_accession: Optional[str] = Field(
        None, description="secondary study accession number"
    )
    secondary_study_alias: Optional[str] = Field(None, description="Submitting center")
    secondary_study_center_name: Optional[str] = Field(
        None, description="Submitting center"
    )
    status: Optional[int] = Field(None, description="Status")
    strain: Optional[str] = Field(
        None, description="strain from which sample was obtained"
    )
    study_accession: Optional[str] = Field(None, description="study accession number")
    study_alias: Optional[str] = Field(
        None, description="Submitter's name for the study"
    )
    study_description: Optional[str] = Field(
        None, description="detailed sequencing study description"
    )
    study_name: Optional[str] = Field(None, description="sequencing study name")
    study_title: Optional[str] = Field(
        None, description="brief sequencing study description"
    )
    submission_tool: Optional[str] = Field(None, description="Submission tool")
    tag: Optional[str] = Field(None, description="Classification Tags")
    tax_division: Optional[str] = Field(None, description="taxonomic division")
    tax_id: Optional[str] = Field(None, description="NCBI taxonomic classification")


class ENAStudyFields(FutureStrEnum):
    # from https://www.ebi.ac.uk/ena/portal/api/returnFields?dataPortal=metagenome&result=study 2025-01-23
    BREED = "breed"  # breed
    BROKER_NAME = "broker_name"  # broker name
    CENTER_NAME = "center_name"  # Submitting center
    CULTIVAR = "cultivar"  # cultivar (cultivated variety) of plant from which sample was obtained
    DATAHUB = "datahub"  # DCC datahub name
    DESCRIPTION = "description"  # brief sequence description
    FIRST_PUBLIC = "first_public"  # date when made public
    GEO_ACCESSION = "geo_accession"  # GEO accession
    ISOLATE = "isolate"  # individual isolate from which sample was obtained
    KEYWORDS = "keywords"  # keywords associated with sequence
    LAST_UPDATED = "last_updated"  # date when last updated
    PARENT_STUDY_ACCESSION = "parent_study_accession"  # parent study accession
    PROJECT_NAME = (
        "project_name"  # name of the project within which the sequencing was organized
    )
    SCIENTIFIC_NAME = "scientific_name"  # scientific name of an organism
    SECONDARY_STUDY_ACCESSION = (
        "secondary_study_accession"  # secondary study accession number
    )
    SECONDARY_STUDY_ALIAS = "secondary_study_alias"  # Submitting center
    SECONDARY_STUDY_CENTER_NAME = "secondary_study_center_name"  # Submitting center
    STATUS = "status"  # Status
    STRAIN = "strain"  # strain from which sample was obtained
    STUDY_ACCESSION = "study_accession"  # study accession number
    STUDY_ALIAS = "study_alias"  # submitter's name for the study
    STUDY_DESCRIPTION = "study_description"  # detailed sequencing study description
    STUDY_NAME = "study_name"  # sequencing study name
    STUDY_TITLE = "study_title"  # brief sequencing study description
    SUBMISSION_TOOL = "submission_tool"  # Submission tool
    TAG = "tag"  # Classification Tags
    TAX_DIVISION = "tax_division"  # taxonomic division
    TAX_ID = "tax_id"  # NCBI taxonomic classification
    TAX_LINEAGE = "tax_lineage"  # Complete taxonomic lineage for an organism


class ENAAPIRequest(BaseModel):
    result: ENAPortalResultType
    query: Union[ENAQuerySetType, ENAQueryClause, ENAQueryPair]
    fields: Union[List[ENAStudyFields]]
    limit: Optional[int] = Field(None, description="Max number of results to return")
    format: Literal["tsv", "json"] = Field("json")

    @model_validator(mode="after")
    def result_and_query_and_return_fields_align(self):
        if self.result == ENAPortalResultType.STUDY:
            assert isinstance(self.fields, List)
            assert isinstance(self.fields[0], ENAStudyFields)
            self._assert_query_conditions_are_of_type(self.query, self.result)
        return self

    def _assert_query_conditions_are_of_type(
        self,
        query_part: Union[ENAQuerySetType, ENAQueryClause, ENAQueryPair],
        result_type: ENAPortalResultType,
    ):
        if type(query_part) is ENAQuerySetType:
            if result_type == ENAPortalResultType.STUDY:
                assert isinstance(query_part, ENAStudyQuery)
            elif isinstance(query_part, ENAQueryPair):
                self._assert_query_conditions_are_of_type(query_part.left, result_type)
                self._assert_query_conditions_are_of_type(query_part.right, result_type)

    @field_serializer("query")
    def serialize_query(self, query: Type[_ENAQueryConditions], _info):
        return f'"{query}"'

    @field_serializer("fields")
    def serialize_fields(self, fields: Union[List[ENAStudyFields]], _info):
        return ",".join(fields)

    @field_serializer("result")
    def serialize_result_type(self, result: ENAPortalResultType):
        return result.value

    def _parse_response(self, response: httpx.Response):
        if self.format == "json":
            try:
                j = response.json()
            except JSONDecodeError:
                raise ENAAccessException("Bad JSON response.")
            if isinstance(j, dict) and "message" in j:
                raise ENAAccessException(f"Error response: {j['message']}")
            elif isinstance(j, list) and len(j) == 0:
                raise ENAAvailabilityException("Empty response.")
            return j
        return response.text  # TODO: tsv

    def get(self, auth: Type[Auth] = None) -> Union[List[Dict[str, Any]], str]:
        url = EMG_CONFIG.ena.portal_search_api
        params = self.model_dump()
        r = httpx.get(
            url=url,
            params=params,
            auth=auth,
        )
        if httpx.codes.is_error(r.status_code):
            raise ENAAccessException(r.text)
        return self._parse_response(r)


def create_ena_api_request(result_type, query, limit, fields, result_format="json"):
    return (
        f"{EMG_CONFIG.ena.portal_search_api}?"
        f"result={result_type}&"
        f"query={query}&"
        f"limit={limit}&"
        f"format={result_format}&"
        f"fields={fields}"
    )


class ENAAccessException(Exception): ...


class ENAAvailabilityException(Exception): ...


@task(
    retries=RETRIES,
    retry_delay_seconds=RETRY_DELAY,
    cache_key_fn=context_agnostic_task_input_hash,
    task_run_name="Get study from ENA: {accession}",
)
def get_study_from_ena(accession: str, limit: int = 10) -> ena.models.Study:
    logger = get_run_logger()

    logger.info(f"Will fetch from ENA Portal API Study {accession}")

    is_public = is_ena_study_public(accession)
    is_private = not is_public and is_ena_study_available_privately(accession)

    if not (is_private or is_public):
        raise ENAAvailabilityException(
            f"Study {accession} is not available publicly or privately on ENA"
        )

    # TODO: verify webin ownership

    ena_auth = dcc_auth if is_private else None

    if ena_auth:
        logger.info("Fetching study with authentication.")

    portal = ENAAPIRequest(
        result=ENAPortalResultType.STUDY,
        fields=[
            ENAStudyFields[f.upper()] for f in EMG_CONFIG.ena.study_metadata_fields
        ],
        limit=limit,
        query=ENAStudyQuery(study_accession=accession)
        | ENAStudyQuery(secondary_study_accession=accession),
    ).get(auth=ena_auth)

    s = portal[0]

    # Check secondary accession
    secondary_accession: str = s["secondary_study_accession"]
    additional_accessions: list = []
    if not secondary_accession:
        logger.warning(f"Study {accession} secondary_accession is not available")
    else:
        if len(secondary_accession.split(";")) > 1:
            logger.warning(f"Study {accession} has more than one secondary_accession")
            additional_accessions = secondary_accession.split(";")
        else:
            additional_accessions = [secondary_accession]

    # Check primary accession
    if not s[ENAStudyFields.STUDY_ACCESSION]:
        logger.warning(
            f"Study {accession} primary_accession is not available. "
            f"Use first secondary accession as primary_accession"
        )
        if additional_accessions:
            primary_accession = additional_accessions[0]
        else:
            raise Exception(
                f"Neither primary nor secondary accessions found for study {accession}"
            )
    else:
        primary_accession: str = s[ENAStudyFields.STUDY_ACCESSION]

    study, created = ena.models.Study.objects.get_or_create(
        accession=primary_accession,
        defaults={
            "title": s[ENAStudyFields.STUDY_TITLE],
            "additional_accessions": additional_accessions,
            "is_private": is_private,
            # TODO: more metadata
        },
    )
    return study


def check_reads_fastq(fastq: list, run_accession: str, library_layout: str):
    logger = get_run_logger()
    sorted_fastq = sorted(fastq)  # to keep order [_1, _2, _3(?)]
    if not len(sorted_fastq):
        logger.warning(f"No fastq files for run {run_accession}")
        return False
    # potential single end
    elif len(sorted_fastq) == 1:
        if library_layout == PAIRED_END_LIBRARY_LAYOUT:
            logger.warning(
                f"Incorrect library_layout for {run_accession} having one fastq file"
            )
            return False
        if "_1.f" in sorted_fastq[0] or "_2.f" in sorted_fastq[0]:
            logger.warning(
                f"Single fastq file contains _1 or _2 for run {run_accession}"
            )
            return False
        else:
            logger.info(f"One fastq for {run_accession}: {sorted_fastq}")
            return sorted_fastq
    # potential paired end
    elif len(sorted_fastq) == 2:
        if library_layout == SINGLE_END_LIBRARY_LAYOUT:
            logger.warning(
                f"Incorrect library_layout for {run_accession} having two fastq files"
            )
            return False
        if "_1.f" in sorted_fastq[0] and "_2.f" in sorted_fastq[1]:
            logger.info(f"Two fastqs for {run_accession}: {sorted_fastq}")
            return sorted_fastq
        else:
            logger.warning(
                f"Incorrect names of fastq files for run {run_accession} (${sorted_fastq})"
            )
            return False
    elif len(fastq) > 2:
        logger.info(f"More than 2 fastq files provided for run {run_accession}")
        return sorted_fastq[:2]


@task(
    retries=RETRIES,
    retry_delay_seconds=RETRY_DELAY,
    cache_key_fn=context_agnostic_task_input_hash,
    task_run_name="Get study readruns from ENA: {accession}",
)
def get_study_readruns_from_ena(
    accession: str,
    limit: int = 20,
    filter_library_strategy: str = None,
    extra_cache_hash: str = None,
) -> List[str]:
    """
    Retrieve a list of read_runs from the ENA Portal API, for a given study.
    Only read_runs with the matching library strategy metadata will be fetched.

    :param accession: Study accession on ENA
    :param limit: Maximum number of read_runs to fetch
    :param filter_library_strategy: E.g. AMPLICON, to only fetch library-strategy: amplicon reads
    :param extra_cache_hash: A string/hash that, when changed, will cause the cache to invalidate and so the task will run again.
    :return: A list of run accessions that have been fetched and matched the specified library strategy. Study may also contain other non-matching runs.
    """
    # TODO: rewrite using ena-api-handler once available

    logger = get_run_logger()
    if extra_cache_hash:
        logger.info(f"Cache has additional hash of {extra_cache_hash}")

    # api call arguments
    query = f'"(study_accession={accession} OR secondary_study_accession={accession})"'
    if filter_library_strategy:
        query = f'{query[:-1]} AND library_strategy={filter_library_strategy}"'
    query = query.replace('"', "%22")

    fields = ",".join(EMG_CONFIG.ena.readrun_metadata_fields)
    result_type = "read_run"

    logger.info(f"Will fetch study {accession} read-runs from ENA portal API")

    mgys_study = analyses.models.Study.all_objects.get(ena_study__accession=accession)

    if mgys_study.is_private:
        auth = dcc_auth
        logger.info("Using dcc authentication as study is private")
    else:
        auth = None

    portal = httpx.get(
        create_ena_api_request(
            result_type=result_type, query=query, limit=limit, fields=fields
        )
        + "&dataPortal=metagenome",
        auth=auth,
    )
    if not portal.status_code == httpx.codes.OK:
        raise Exception(f"Bad status! {portal.status_code} {portal}")

    logger.info("ENA portal responded ok.")

    run_accessions = []
    for read_run in portal.json():
        # check scientific name and metagenome source
        if (
            METAGENOME_SCIENTIFIC_NAME not in read_run["scientific_name"]
            and read_run["library_source"] not in ALLOWED_LIBRARY_SOURCE
        ):
            logger.warning(
                f"Run {read_run['run_accession']} is not in metagenome taxa and not in allowed library_sources. "
                f"No further processing for that run."
            )
            continue

        # check fastq files order/presence
        fastq_ftp_reads = check_reads_fastq(
            fastq=read_run["fastq_ftp"].split(";"),
            run_accession=read_run["run_accession"],
            library_layout=read_run["library_layout"],
        )
        if not fastq_ftp_reads:
            logger.warning(
                "Incorrect structure of fastq files provided. No further processing for that run."
            )
            continue

        logger.info(f"Creating objects for {read_run['run_accession']}")
        ena_sample, _ = ena.models.Sample.objects.get_or_create(
            accession=read_run["sample_accession"],
            defaults={
                "metadata": {"sample_title": read_run["sample_title"]},
                "study": mgys_study.ena_study,
            },
        )

        mgnify_sample, _ = analyses.models.Sample.all_objects.update_or_create(
            ena_sample=ena_sample,
            defaults={
                "ena_accessions": [
                    read_run["sample_accession"],
                    read_run["secondary_sample_accession"],
                ],
                "ena_study": mgys_study.ena_study,
                "is_private": mgys_study.is_private,
            },
        )

        run, _ = analyses.models.Run.all_objects.update_or_create(
            ena_accessions=[read_run["run_accession"]],
            study=mgys_study,
            ena_study=mgys_study.ena_study,
            sample=mgnify_sample,
            defaults={
                analyses.models.Run.metadata.field.name: {
                    analyses.models.Run.CommonMetadataKeys.LIBRARY_STRATEGY: read_run[
                        analyses.models.Run.CommonMetadataKeys.LIBRARY_STRATEGY
                    ],
                    analyses.models.Run.CommonMetadataKeys.LIBRARY_LAYOUT: read_run[
                        analyses.models.Run.CommonMetadataKeys.LIBRARY_LAYOUT
                    ],
                    analyses.models.Run.CommonMetadataKeys.LIBRARY_SOURCE: read_run[
                        analyses.models.Run.CommonMetadataKeys.LIBRARY_SOURCE
                    ],
                    analyses.models.Run.CommonMetadataKeys.SCIENTIFIC_NAME: read_run[
                        analyses.models.Run.CommonMetadataKeys.SCIENTIFIC_NAME
                    ],
                    analyses.models.Run.CommonMetadataKeys.FASTQ_FTPS: fastq_ftp_reads,
<<<<<<< HEAD
                },
                "is_private": mgys_study.is_private,
=======
                    analyses.models.Run.CommonMetadataKeys.HOST_TAX_ID: read_run[
                        analyses.models.Run.CommonMetadataKeys.HOST_TAX_ID
                    ],
                    analyses.models.Run.CommonMetadataKeys.HOST_SCIENTIFIC_NAME: read_run[
                        analyses.models.Run.CommonMetadataKeys.HOST_SCIENTIFIC_NAME
                    ],
                }
>>>>>>> bdef5c4a
            },
        )
        run.set_experiment_type_by_ena_library_strategy(
            read_run[analyses.models.Run.CommonMetadataKeys.LIBRARY_STRATEGY]
        )
        run_accessions.append(run.first_accession)

    return run_accessions


def is_study_available(accession: str, auth: Optional[Type[Auth]] = None) -> bool:
    logger = get_run_logger()
    logger.info(f"Checking ENA Portal for {accession}")
    if auth is None:
        logger.info("Checking publicly, without auth")
    else:
        logger.info("Checking privately, with auth")

    try:
        portal = ENAAPIRequest(
            result=ENAPortalResultType.STUDY,
            query=(
                ENAStudyQuery(study_accession=accession)
                | ENAStudyQuery(secondary_study_accession=accession)
            ),
            format="json",
            fields=[ENAStudyFields.STUDY_ACCESSION],
        ).get(auth=auth)
    except ENAAvailabilityException as e:
        logger.info(f"Looks like an error-free empty response from ENA: {e}")
        return False
    return len(portal) > 0


@task(
    task_run_name="Determine if {accession} is public in ENA",
    retries=RETRIES,
    retry_delay_seconds=RETRY_DELAY,
)
def is_ena_study_public(accession: str):
    logger = get_run_logger()
    is_public = is_study_available(accession=accession)
    logger.info(f"Is {accession} public? {is_public}")
    return is_public


@task(
    task_run_name="Determine if {accession} is public in ENA",
    retries=RETRIES,
    retry_delay_seconds=RETRY_DELAY,
)
def is_ena_study_available_privately(accession: str):
    logger = get_run_logger()
    is_available_privately = is_study_available(accession=accession, auth=dcc_auth)
    logger.info(
        f"Is {accession} available privately to {EMG_CONFIG.webin.dcc_account}? {is_available_privately}"
    )
    return is_available_privately


@flow
def sync_privacy_state_of_ena_study_and_derived_objects(
    ena_study: Union[ena.models.Study, str]
):
    logger = get_run_logger()

    if isinstance(ena_study, str):
        ena_study = ena.models.Study.objects.get_ena_study(ena_study)

    # call portal api to check visibility
    public = is_ena_study_public(ena_study.accession)
    if public:
        logger.info(f"Study {ena_study} is available publicly in ENA Portal")
    private = None

    # call portal api logged in to check if it is private
    if not public:
        # Use authentication, where the Webin account must be a member of the ENA Data Hub (dcc).
        private = is_ena_study_available_privately(ena_study.accession)
        if private:
            logger.info(f"Study {ena_study} is available privately in ENA Portal")

    suppressed = not (public or private)
    if suppressed:
        logger.warning(
            f"ENA Study {ena_study} is not available via portal API, either publicly or privately. Assuming it has been suppressed."
        )
        ena_study.is_suppressed = True
    else:
        ena_study.is_private = private
    ena_study.save()<|MERGE_RESOLUTION|>--- conflicted
+++ resolved
@@ -564,18 +564,14 @@
                         analyses.models.Run.CommonMetadataKeys.SCIENTIFIC_NAME
                     ],
                     analyses.models.Run.CommonMetadataKeys.FASTQ_FTPS: fastq_ftp_reads,
-<<<<<<< HEAD
-                },
-                "is_private": mgys_study.is_private,
-=======
                     analyses.models.Run.CommonMetadataKeys.HOST_TAX_ID: read_run[
                         analyses.models.Run.CommonMetadataKeys.HOST_TAX_ID
                     ],
                     analyses.models.Run.CommonMetadataKeys.HOST_SCIENTIFIC_NAME: read_run[
                         analyses.models.Run.CommonMetadataKeys.HOST_SCIENTIFIC_NAME
                     ],
-                }
->>>>>>> bdef5c4a
+                },
+                "is_private": mgys_study.is_private,
             },
         )
         run.set_experiment_type_by_ena_library_strategy(
