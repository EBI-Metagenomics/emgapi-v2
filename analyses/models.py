from __future__ import annotations

import logging
import os
import re
from enum import Enum
from typing import ClassVar

from django.core.exceptions import (
    MultipleObjectsReturned,
    ObjectDoesNotExist,
)
from django.db import models
<<<<<<< HEAD
from django.db.models import AutoField, CharField, F, JSONField, Q, Value
from django.db.models.functions import Cast, LPad
=======
from django.db.models import Q, JSONField
>>>>>>> d2301bb2
from django_ltree.models import TreeModel

import ena.models
from analyses.base_models.base_models import (
    MGnifyAutomatedModel,
    VisibilityControlledModel,
    ENADerivedModel,
    TimeStampedModel,
)
from analyses.base_models.mgnify_accessioned_models import MGnifyAccessionField
from analyses.base_models.with_downloads_models import WithDownloadsModel

# Some models associated with MGnify Analyses (MGYS, MGYA etc).


class Biome(TreeModel):
    biome_name = models.CharField(max_length=255)

    def __str__(self):
        return self.pretty_lineage

    @property
    def pretty_lineage(self):
        return ":".join(self.ancestors().values_list("biome_name", flat=True))

    @property
    def descendants_count(self):
        return self.descendants().count()

    @staticmethod
    def lineage_to_path(lineage: str) -> str:
        """
        E.g. "root:Host-associated:Human:Digestive system:estómago" -> root.host-associated.human.digestive_system:estmago
        :param lineage: Lineage string in colon-separated form.
        :return: Lineage as a dot-separated path suitable for a postgres ltree field (alphanumeric and _ only, nospaced)
        """
        ascii_lower = lineage.encode("ascii", "ignore").decode("ascii").lower()
        dot_separated = ascii_lower.replace(":", ".")
        underscore_punctuated = (
            dot_separated.replace(" ", "_")
            .replace("(", "_")
            .replace(")", "_")
            .replace("-", "_")
            .replace("__", "_")
            .strip("_.")
        )
        return re.sub(r"[^a-zA-Z0-9._]", "", underscore_punctuated)


class StudyManager(models.Manager):
    async def get_or_create_for_ena_study(self, ena_study_accession):
        logging.info(f"Will get/create MGnify study for {ena_study_accession}")
        try:
            ena_study = await ena.models.Study.objects.filter(
                Q(accession=ena_study_accession)
                | Q(additional_accessions__icontains=ena_study_accession)
            ).afirst()
            logging.debug(f"Got {ena_study}")
        except (MultipleObjectsReturned, ObjectDoesNotExist) as e:
            logging.warning(
                f"Problem getting ENA study {ena_study_accession} from ENA models DB"
            )
        study, _ = await Study.objects.aget_or_create(
            ena_study=ena_study, title=ena_study.title
        )
        return study


class Study(MGnifyAutomatedModel, ENADerivedModel, TimeStampedModel):
    accession = MGnifyAccessionField(
        accession_prefix="MGYS", accession_length=8, db_index=True
    )
    ena_study = models.ForeignKey(
        ena.models.Study, on_delete=models.CASCADE, null=True, blank=True
    )
    biome = models.ForeignKey(Biome, on_delete=models.CASCADE, null=True, blank=True)

    title = models.CharField(max_length=255)

    objects: StudyManager = StudyManager()

    def __str__(self):
        return self.accession

    class Meta:
        verbose_name_plural = "studies"


class Sample(MGnifyAutomatedModel, ENADerivedModel, TimeStampedModel):
    ena_sample = models.ForeignKey(ena.models.Sample, on_delete=models.CASCADE)

    def __str__(self):
        return f"Sample {self.id}: {self.ena_sample}"


class Run(TimeStampedModel, ENADerivedModel, MGnifyAutomatedModel):
    class CommonMetadataKeys:
        INSTRUMENT_PLATFORM = "instrument_platform"
        INSTRUMENT_MODEL = "instrument_model"

    class ExperimentTypes(models.TextChoices):
        METATRANSCRIPTOMIC = "METAT", "Metatranscriptomic"
        METAGENOMIC = "METAG", "Metagenomic"
        AMPLICON = "AMPLI", "Amplicon"
        ASSEMBLY = "ASSEM", "Assembly"
        HYBRID_ASSEMBLY = "HYASS", "Hybrid assembly"
        LONG_READ_ASSEMBLY = "LRASS", "Long-read assembly"

        # legacy
        METABARCODING = "METAB", "Metabarcoding"
        UNKNOWN = "UNKNO", "Unknown"

    experiment_type = models.CharField(
        choices=ExperimentTypes, max_length=5, default=ExperimentTypes.UNKNOWN
    )
    metadata = models.JSONField(default=dict)
    study = models.ForeignKey(Study, on_delete=models.CASCADE, related_name="runs")
    sample = models.ForeignKey(Sample, on_delete=models.CASCADE, related_name="runs")

    @property
    def latest_analysis(self) -> "Analysis":
        latest_analysis: Analysis = self.analyses.order_by("-updated_at").first()
        return latest_analysis

    @property
    def latest_analysis_status(self) -> dict["Analysis.AnalysisStates", bool]:
        latest_analysis: Analysis = self.latest_analysis
        return latest_analysis.status

    def set_experiment_type_by_ena_library_strategy(self, ena_library_strategy: str):
        if ena_library_strategy.lower() == "rna-seq":
            self.experiment_type = Run.ExperimentTypes.METATRANSCRIPTOMIC
        elif ena_library_strategy.lower() == "wgs":
            self.experiment_type = Run.ExperimentTypes.METAGENOMIC
        elif ena_library_strategy.lower() == "amplicon":
            self.experiment_type = Run.ExperimentTypes.AMPLICON
        else:
            self.experiment_type = Run.ExperimentTypes.UNKNOWN
        self.save()

    def __str__(self):
        return f"Run {self.id}: {self.first_accession}"


class Assembler(TimeStampedModel):
    METASPADES = "metaspades"
    MEGAHIT = "megahit"
    SPADES = "spades"

    NAME_CHOICES = [
        (METASPADES, "MetaSPAdes"),
        (MEGAHIT, "MEGAHIT"),
        (SPADES, "SPAdes"),
    ]

    assembler_default: ClassVar[str] = METASPADES

    name = models.CharField(max_length=20, null=True, blank=True, choices=NAME_CHOICES)
    version = models.CharField(max_length=20)

    def save(self, *args, **kwargs):
        self.clean()
        super().save(*args, **kwargs)

    def __str__(self):
        return f"{self.name} {self.version}" if self.version is not None else self.name


class AssemblyManager(models.Manager):
    def get_queryset(self):
        return super().get_queryset().select_related("run")


class Assembly(TimeStampedModel, ENADerivedModel):
    objects = AssemblyManager()

    dir = models.CharField(max_length=200, null=True, blank=True)
    run = models.ForeignKey(
        Run, on_delete=models.CASCADE, related_name="assemblies", null=True, blank=True
    )
    # raw reads study that was used as resource for assembly
    reads_study = models.ForeignKey(
        Study,
        on_delete=models.CASCADE,
        related_name="assemblies_reads",
        null=True,
        blank=True,
    )
    # TPA study that was created to submit assemblies
    assembly_study = models.ForeignKey(
        Study,
        on_delete=models.CASCADE,
        related_name="assemblies_assembly",
        null=True,
        blank=True,
    )
    assembler = models.ForeignKey(
        Assembler,
        on_delete=models.CASCADE,
        related_name="assemblies",
        null=True,
        blank=True,
    )
    # coverage,...
    metadata = JSONField(default=list, db_index=True, blank=True)

    class AssemblyStates:
        ENA_METADATA_SANITY_CHECK_FAILED = "ena_metadata_sanity_check_failed"
        ENA_DATA_QC_CHECK_FAILED = "ena_data_qc_check_failed"
        ASSEMBLY_STARTED = "assembly_started"
        PRE_ASSEMBLY_QC_FAILED = "pre_assembly_qc_failed"
        POST_ASSEMBLY_QC_FAILED = "post_assembly_qc_failed"
        ASSEMBLY_FAILED = "assembly_failed"
        ASSEMBLY_COMPLETED = "assembly_completed"
        ASSEMBLY_BLOCKED = "assembly_blocked"
        ASSEMBLY_UPLOADED = "assembly_uploaded"
        ASSEMBLY_UPLOAD_FAILED = "assembly_upload_failed"
        ASSEMBLY_UPLOAD_BLOCKED = "assembly_upload_blocked"

        @classmethod
        def default_status(cls):
            return {
                cls.ASSEMBLY_STARTED: False,
                cls.ASSEMBLY_FAILED: False,
                cls.ASSEMBLY_COMPLETED: False,
                cls.ASSEMBLY_BLOCKED: False,
                cls.ASSEMBLY_UPLOADED: False,
                cls.ASSEMBLY_UPLOAD_FAILED: False,
                cls.ASSEMBLY_UPLOAD_BLOCKED: False,
            }

    status = models.JSONField(
        default=AssemblyStates.default_status, null=True, blank=True
    )

    def mark_status(
        self, status: AssemblyStates, set_status_as: bool = True, reason: str = None
    ):
        """Updates the assembly's status. If a reason is provided, it will be saved as '{status}_reason'."""
        self.status[status] = set_status_as
        if reason:
            self.status[f"{status}_reason"] = reason
        return self.save()

    def add_erz_accession(self, erz_accession):
        if erz_accession not in self.ena_accessions:
            self.ena_accessions.append(erz_accession)
            return self.save()

    class Meta:
        verbose_name_plural = "Assemblies"
        constraints = [
            models.CheckConstraint(
                check=Q(reads_study__isnull=False) | Q(assembly_study__isnull=False),
                name="at_least_one_study_present",
            )
        ]

    def __str__(self):
        return f"Assembly {self.id}  (Run {self.run.first_accession})"


class AssemblyAnalysisRequest(TimeStampedModel):
    class AssemblyAnalysisStates:
        REQUEST_RECEIVED = "request_received"
        STUDY_FETCHED = "study_fetched"
        ASSEMBLY_STARTED = "assembly_started"
        ASSEMBLY_COMPLETED = "assembly_completed"
        ANALYSIS_STARTED = "analysis_started"
        ANALYSIS_COMPLETED = "analysis_completed"

        @classmethod
        def default_status(cls):
            return {
                cls.REQUEST_RECEIVED: True,
                cls.STUDY_FETCHED: False,
                cls.ASSEMBLY_STARTED: False,
                cls.ASSEMBLY_COMPLETED: False,
                cls.ANALYSIS_STARTED: False,
                cls.ANALYSIS_COMPLETED: False,
            }

    class RequestMetadata:
        STUDY_ACCESSION = "study_accession"
        FLOW_RUN_ID = "flow_run_id"

        @classmethod
        def default_metadata(cls):
            return {cls.STUDY_ACCESSION: None, cls.FLOW_RUN_ID: None}

    requestor = models.CharField(max_length=20)
    status = models.JSONField(
        default=AssemblyAnalysisStates.default_status, null=True, blank=True
    )
    study = models.ForeignKey(Study, on_delete=models.CASCADE, null=True, blank=True)
    request_metadata = models.JSONField(
        default=RequestMetadata.default_metadata, null=True, blank=True
    )

    @property
    def requested_study(self):
        return self.request_metadata.get(self.RequestMetadata.STUDY_ACCESSION)

    @property
    def flow_run_link(self):
        return f"{os.getenv('PREFECT_API_URL')}/flow-runs/flow-run/{self.request_metadata.get(self.RequestMetadata.FLOW_RUN_ID)}"

    def __str__(self):
        return f"AssemblyAnalysisRequest {self.pk}: {self.requested_study}"

    def mark_status(self, status: AssemblyAnalysisStates, set_status_as: bool = True):
        self.status[status] = set_status_as
        return self.save()


class ComputeResourceHeuristic(TimeStampedModel):
    """
    Model for heuristics like how much memory is needed to assemble a certain biome with a certain assembler.
    """

    # process type for when the heuristic should be used
    class ProcessTypes(models.TextChoices):
        ASSEMBLY = "ASSEM", "Assembly"

    process = models.CharField(
        choices=ProcessTypes, max_length=5, null=True, blank=True
    )

    # relationships used for selecting heuristic value
    biome = models.ForeignKey(Biome, on_delete=models.CASCADE, null=True, blank=True)
    assembler = models.ForeignKey(
        Assembler, on_delete=models.CASCADE, null=True, blank=True
    )

    # heuristic values
    memory_gb = models.FloatField(null=True, blank=True)

    def __str__(self):
        if self.process == self.ProcessTypes.ASSEMBLY:
            return f"ComputeResourceHeuristic {self.id} (Use {self.memory_gb:.0f} GB to assemble {self.biome} with {self.assembler})"
        else:
            return f"ComputeResourceHeuristic {self.id} ({self.process})"


class AnalysisManagerDeferringAnnotations(models.Manager):
    """
    The annotations field is a potentially large JSONB field.
    Defer it by default, since most queries don't need to transfer this large dataset.
    """

    def get_queryset(self):
        return super().get_queryset().defer("annotations")


class AnalysisManagerIncludingAnnotations(models.Manager):
    def get_queryset(self):
        return super().get_queryset()


class Analysis(
    MGnifyAutomatedModel,
    TimeStampedModel,
    VisibilityControlledModel,
    WithDownloadsModel,
):
    objects = AnalysisManagerDeferringAnnotations()
    objects_and_annotations = AnalysisManagerIncludingAnnotations()

    DOWNLOAD_PARENT_IDENTIFIER_ATTR = "accession"

    accession = MGnifyAccessionField(accession_prefix="MGYA", accession_length=8)

    suppression_following_fields = ["sample"]
    study = models.ForeignKey(
        Study, on_delete=models.CASCADE, to_field="accession", related_name="analyses"
    )
    results_dir = models.CharField(max_length=100)
    sample = models.ForeignKey(
        Sample, on_delete=models.CASCADE, related_name="analyses"
    )
    run = models.ForeignKey(
        Run, on_delete=models.CASCADE, null=True, blank=True, related_name="analyses"
    )
    assembly = models.ForeignKey(
        Assembly,
        on_delete=models.CASCADE,
        null=True,
        blank=True,
        related_name="analyses",
    )

    GENOME_PROPERTIES = "genome_properties"
    GO_TERMS = "go_terms"
    GO_SLIMS = "go_slims"
    INTERPRO_IDENTIFIERS = "interpro_identifiers"
    KEGG_MODULES = "kegg_modules"
    KEGG_ORTHOLOGS = "kegg_orthologs"
    ANTISMASH_GENE_CLUSTERS = "antismash_gene_clusters"
    PFAMS = "pfams"

    TAXONOMIES = "taxonomies"

    class TaxonomySources(Enum):
        SSU: str = "ssu"
        LSU: str = "lsu"
        ITS_ONE_DB: str = "its_one_db"
        UNITE: str = "unite"
        PR2: str = "pr2"

    TAXONOMIES_SSU = f"{TAXONOMIES}__{TaxonomySources.SSU.value}"
    TAXONOMIES_LSU = f"{TAXONOMIES}__{TaxonomySources.LSU.value}"
    TAXONOMIES_ITS_ONE_DB = f"{TAXONOMIES}__{TaxonomySources.ITS_ONE_DB.value}"
    TAXONOMIES_UNITE = f"{TAXONOMIES}__{TaxonomySources.UNITE.value}"
    TAXONOMIES_PR2 = f"{TAXONOMIES}__{TaxonomySources.PR2.value}"

    @staticmethod
    def default_annotations():
        return {
            Analysis.GENOME_PROPERTIES: [],
            Analysis.GO_TERMS: [],
            Analysis.GO_SLIMS: [],
            Analysis.INTERPRO_IDENTIFIERS: [],
            Analysis.KEGG_MODULES: [],
            Analysis.KEGG_ORTHOLOGS: [],
            Analysis.TAXONOMIES: [],
            Analysis.ANTISMASH_GENE_CLUSTERS: [],
            Analysis.PFAMS: [],
        }

    annotations = models.JSONField(default=default_annotations.__func__)

    class PipelineVersions(models.TextChoices):
        v5 = "V5", "v5.0"
        v6 = "V6", "v6.0"

    pipeline_version = models.CharField(
        choices=PipelineVersions, max_length=5, default=PipelineVersions.v6
    )

    class AnalysisStates:
        ANALYSIS_STARTED = "analysis_started"
        ANALYSIS_COMPLETED = "analysis_completed"
        ANALYSIS_BLOCKED = "analysis_blocked"
        ANALYSIS_FAILED = "analysis_failed"

        @classmethod
        def default_status(cls):
            return {
                cls.ANALYSIS_STARTED: False,
                cls.ANALYSIS_COMPLETED: False,
                cls.ANALYSIS_BLOCKED: False,
                cls.ANALYSIS_FAILED: False,
            }

    status = models.JSONField(
        default=AnalysisStates.default_status, null=True, blank=True
    )

    def mark_status(self, status: AnalysisStates, set_status_as: bool = True):
        self.status[status] = set_status_as
        return self.save()

    class Meta:
        verbose_name_plural = "Analyses"

    def __str__(self):
        return f"{self.accession} ({self.pipeline_version})"


class AnalysedContig(TimeStampedModel):
    analysis = models.ForeignKey(Analysis, on_delete=models.CASCADE)
    contig_id = models.CharField(max_length=255)
    coverage = models.FloatField()
    length = models.IntegerField()

    PFAMS = "pfams"
    KEGGS = "keggs"
    INTERPROS = "interpros"
    COGS = "cogs"
    GOS = "gos"
    ANTISMASH_GENE_CLUSTERS = "antismash_gene_clusters"

    @staticmethod
    def default_annotations():
        return {
            AnalysedContig.PFAMS: [],
            AnalysedContig.KEGGS: [],
            AnalysedContig.INTERPROS: [],
            AnalysedContig.COGS: [],
            AnalysedContig.GOS: [],
            AnalysedContig.ANTISMASH_GENE_CLUSTERS: [],
        }

    annotations = models.JSONField(default=default_annotations.__func__)<|MERGE_RESOLUTION|>--- conflicted
+++ resolved
@@ -11,12 +11,7 @@
     ObjectDoesNotExist,
 )
 from django.db import models
-<<<<<<< HEAD
-from django.db.models import AutoField, CharField, F, JSONField, Q, Value
-from django.db.models.functions import Cast, LPad
-=======
-from django.db.models import Q, JSONField
->>>>>>> d2301bb2
+from django.db.models import JSONField, Q
 from django_ltree.models import TreeModel
 
 import ena.models
