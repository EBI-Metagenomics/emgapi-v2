--- conflicted
+++ resolved
@@ -34,15 +34,11 @@
 
     datamover_paritition: str = "datamover"
 
-<<<<<<< HEAD
     assembly_uploader_python_executable: str = "python3"
     assembly_uploader_root_dir: str = ""
     webin_cli_executor: str = "/usr/bin/webin-cli/webin-cli.jar"
 
     amplicon_nextflow_master_job_memory: int = 1  # Gb
-=======
-    amplicon_nextflow_master_job_memory: int = 5  # Gb
->>>>>>> 995b96d3
 
     shared_filesystem_root_on_slurm: str = "/nfs/public"
     shared_filesystem_root_on_server: str = "/app/data"
