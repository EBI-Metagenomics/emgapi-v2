import json
from typing import Callable, Optional, TypeVar, Union

import pytest
from ninja.testing import TestClient

from analyses.base_models.with_downloads_models import (
    DownloadFile,
    DownloadFileType,
    DownloadType,
    DownloadFileIndexFile,
)
from analyses.models import Analysis

R = TypeVar("R")


def _whole_object(j):
    return j


def call_endpoint_and_get_data(
    client: TestClient,
    endpoint: str,
    status_code: int = 200,
    count: Optional[int] = None,
    getter: Callable[[Union[dict, list]], R] = lambda response: response["items"],
) -> R:
    """
    Call an endpoint of the API. Check the status and response is expected.
    :param status_code: Expected value for status code, e.g. 200
    :param count: Expected value for `count` property at top level, if expected (e.g. a list endpoint)
    :param getter: Function/lambda that takes the API response JSON dict/list and return data you want
    :param client: Ninja API client fixture
    :param endpoint: path from APIP root, e.g. "/studies"
    :return: the API response passed through getter
    """
    response = client.get(endpoint)
    assert response.status_code == status_code
    j = response.json()
    if count is not None:
        assert j.get("count") == count
    return getter(j)


@pytest.mark.django_db
def test_api_study(raw_reads_mgnify_study, ninja_api_client):
    items = call_endpoint_and_get_data(ninja_api_client, "/studies/", count=1)
    assert items[0]["accession"] == raw_reads_mgnify_study.accession


@pytest.mark.django_db
def test_api_study_filtering(
    raw_reads_mgnify_study, ninja_api_client, top_level_biomes
):
    call_endpoint_and_get_data(ninja_api_client, "/studies/", count=1)
    call_endpoint_and_get_data(ninja_api_client, "/studies/?biome_lineage=", count=1)
    raw_reads_mgnify_study.biome = top_level_biomes[-1]
    raw_reads_mgnify_study.save()
    assert raw_reads_mgnify_study.biome.biome_name == "Human"
    call_endpoint_and_get_data(ninja_api_client, "/studies/?biome_lineage=", count=1)
    call_endpoint_and_get_data(
        ninja_api_client, "/studies/?biome_lineage=root", count=1
    )
    call_endpoint_and_get_data(
        ninja_api_client, "/studies/?biome_lineage=root:host-associated", count=1
    )
    call_endpoint_and_get_data(
        ninja_api_client, "/studies/?biome_lineage=root:host-associated:human", count=1
    )
    call_endpoint_and_get_data(
        ninja_api_client,
        "/studies/?biome_lineage=root:host-associated:human:gut",
        count=0,
    )
    call_endpoint_and_get_data(
        ninja_api_client, "/studies/?biome_lineage=root:engineered", count=0
    )
    call_endpoint_and_get_data(
        ninja_api_client, "/studies/?require_v6_analyses", count=1
    )


@pytest.mark.django_db
def test_api_analyses_list(raw_read_analyses, ninja_api_client):

    raw_read_analyses[1].status[
        Analysis.AnalysisStates.ANALYSIS_ANNOTATIONS_IMPORTED
    ] = True
    raw_read_analyses[1].save()

    raw_read_analyses[2].status[
        Analysis.AnalysisStates.ANALYSIS_ANNOTATIONS_IMPORTED
    ] = True
    raw_read_analyses[2].save()

    items = call_endpoint_and_get_data(
        ninja_api_client, "/analyses/", count=len(raw_read_analyses)
    )
    assert items[0]["accession"] in [a.accession for a in raw_read_analyses]
    assert sorted([a["experiment_type"] for a in items]) == [
        "Amplicon",
        "Metagenomic",
        "Metagenomic",
    ]


@pytest.mark.django_db
def test_api_study_analyses_list(raw_read_analyses, ninja_api_client):
    items = call_endpoint_and_get_data(
        ninja_api_client,
        f"/studies/{raw_read_analyses[0].study.accession}/analyses/",
        count=len(raw_read_analyses),
    )
    assert items[0]["accession"] in [a.accession for a in raw_read_analyses]
    assert sorted([a["experiment_type"] for a in items]) == [
        "Amplicon",
        "Metagenomic",
        "Metagenomic",
    ]


@pytest.mark.django_db
def test_api_analysis_detail(raw_read_analyses, ninja_api_client):
    analysis = call_endpoint_and_get_data(
        ninja_api_client,
        f"/analyses/{raw_read_analyses[0].accession}",
        getter=_whole_object,
    )
    assert analysis["accession"] == raw_read_analyses[0].accession
    assert analysis["study_accession"] == raw_read_analyses[0].study.accession
    assert (
        analysis["quality_control_summary"]["before_filtering"]["total_reads"] == 66124
    )


@pytest.mark.django_db
def test_api_analysis_downloads(raw_read_analyses, ninja_api_client):
    analysis = raw_read_analyses[0]
    dl = DownloadFile(
        alias="taxonomies-ssu.tsv.gz",
        short_description="Test file",
        file_type=DownloadFileType.TSV,
        download_group="taxonomies.closed_reference.ssu",
        download_type=DownloadType.TAXONOMIC_ANALYSIS,
        path="results/taxonomies.tsv.gz",
        long_description="This is a test file for taxonomies",
        file_size_bytes=1024,
        index_file=DownloadFileIndexFile(
            path="results/taxonomies.tsv.gz.gzi", index_type="gzi"
        ),
    )
    analysis.add_download(dl)
    analysis.refresh_from_db()
    api_analysis = call_endpoint_and_get_data(
        ninja_api_client, f"/analyses/{analysis.accession}", getter=_whole_object
    )

    assert api_analysis["accession"] == analysis.accession
    dl_api = next(
        d for d in api_analysis["downloads"] if d["alias"] == "taxonomies-ssu.tsv.gz"
    )
    print(json.dumps(dl_api, indent=2))
    assert (
        dl_api["url"]
        == f"http://localhost:8080/pub/databases/metagenomics/mgnify_results/analyses/{analysis.accession}/results/taxonomies.tsv.gz"
    )
    assert dl_api["index_file"]["relative_url"] == "taxonomies.tsv.gz.gzi"
    assert "path" not in dl_api


@pytest.mark.django_db
def test_api_samples_list(raw_reads_mgnify_sample, ninja_api_client):
    items = call_endpoint_and_get_data(
        ninja_api_client, "/samples/", count=len(raw_reads_mgnify_sample)
    )
    assert items[0]["accession"] in [s.first_accession for s in raw_reads_mgnify_sample]
    assert items[0]["ena_accessions"] in [
        s.ena_accessions for s in raw_reads_mgnify_sample
    ]


@pytest.mark.django_db
def test_api_sample_detail(raw_reads_mgnify_sample, ninja_api_client):
    db_sample = raw_reads_mgnify_sample[0]
    sample = call_endpoint_and_get_data(
        ninja_api_client, f"/samples/{db_sample.first_accession}", getter=_whole_object
    )
    assert sample["accession"] == db_sample.first_accession
    assert sample["ena_accessions"] == db_sample.ena_accessions
    assert len(sample["studies"]) == 1
    assert sample["studies"][0]["accession"] == db_sample.studies.first().accession


@pytest.mark.django_db
<<<<<<< HEAD
def test_api_genome_list(ninja_api_client, genomes):
    all_genomes = call_endpoint_and_get_data(ninja_api_client, "/genomes/", count=3)
    assert all_genomes[0]["accession"].startswith("MGYG")


@pytest.mark.django_db
def test_api_genome_catalogues(ninja_api_client, genomes, genome_catalogues):
    catalogues = call_endpoint_and_get_data(
        ninja_api_client, "/genomes/catalogues/", count=2
    )
    assert catalogues[0]["catalogue_id"] in [
        cat.catalogue_id for cat in genome_catalogues
    ]

    cat_id = "human-gut-prokaryotes"
    catalogue = call_endpoint_and_get_data(
        ninja_api_client, f"/genomes/catalogues/{cat_id}", getter=_whole_object
    )
    assert catalogue["catalogue_id"] in [cat.catalogue_id for cat in genome_catalogues]

    catalogue_genomes = call_endpoint_and_get_data(
        ninja_api_client, f"/genomes/catalogues/{cat_id}/genomes/", count=2
    )
    assert catalogue_genomes[0]["accession"] == genomes[0].accession


@pytest.mark.django_db
=======
>>>>>>> 15c5370a
def test_api_super_studies_list(super_study, ninja_api_client):
    items = call_endpoint_and_get_data(ninja_api_client, "/super-studies/", count=1)
    assert items[0]["slug"] == super_study.slug
    assert items[0]["title"] == super_study.title
    assert items[0]["description"] == super_study.description


@pytest.mark.django_db
def test_api_super_study_detail(
    super_study, raw_reads_mgnify_study, ninja_api_client, client
):
    super_study_detail = call_endpoint_and_get_data(
        ninja_api_client, f"/super-studies/{super_study.slug}", getter=_whole_object
    )
    assert super_study_detail["slug"] == super_study.slug
    assert super_study_detail["title"] == super_study.title
    assert super_study_detail["description"] == super_study.description
    assert len(super_study_detail["studies"]) == 1
    assert (
        super_study_detail["studies"][0]["accession"]
        == raw_reads_mgnify_study.accession
    )
    assert super_study_detail["logo_url"].startswith("/fieldfiles/download")

    image = client.get(super_study_detail["logo_url"])
    assert image.status_code == 200
    assert image.content is not None<|MERGE_RESOLUTION|>--- conflicted
+++ resolved
@@ -193,36 +193,6 @@
 
 
 @pytest.mark.django_db
-<<<<<<< HEAD
-def test_api_genome_list(ninja_api_client, genomes):
-    all_genomes = call_endpoint_and_get_data(ninja_api_client, "/genomes/", count=3)
-    assert all_genomes[0]["accession"].startswith("MGYG")
-
-
-@pytest.mark.django_db
-def test_api_genome_catalogues(ninja_api_client, genomes, genome_catalogues):
-    catalogues = call_endpoint_and_get_data(
-        ninja_api_client, "/genomes/catalogues/", count=2
-    )
-    assert catalogues[0]["catalogue_id"] in [
-        cat.catalogue_id for cat in genome_catalogues
-    ]
-
-    cat_id = "human-gut-prokaryotes"
-    catalogue = call_endpoint_and_get_data(
-        ninja_api_client, f"/genomes/catalogues/{cat_id}", getter=_whole_object
-    )
-    assert catalogue["catalogue_id"] in [cat.catalogue_id for cat in genome_catalogues]
-
-    catalogue_genomes = call_endpoint_and_get_data(
-        ninja_api_client, f"/genomes/catalogues/{cat_id}/genomes/", count=2
-    )
-    assert catalogue_genomes[0]["accession"] == genomes[0].accession
-
-
-@pytest.mark.django_db
-=======
->>>>>>> 15c5370a
 def test_api_super_studies_list(super_study, ninja_api_client):
     items = call_endpoint_and_get_data(ninja_api_client, "/super-studies/", count=1)
     assert items[0]["slug"] == super_study.slug
@@ -249,4 +219,31 @@
 
     image = client.get(super_study_detail["logo_url"])
     assert image.status_code == 200
-    assert image.content is not None+    assert image.content is not None
+
+
+@pytest.mark.django_db
+def test_api_genome_list(ninja_api_client, genomes):
+    all_genomes = call_endpoint_and_get_data(ninja_api_client, "/genomes/", count=3)
+    assert all_genomes[0]["accession"].startswith("MGYG")
+
+
+@pytest.mark.django_db
+def test_api_genome_catalogues(ninja_api_client, genomes, genome_catalogues):
+    catalogues = call_endpoint_and_get_data(
+        ninja_api_client, "/genomes/catalogues/", count=2
+    )
+    assert catalogues[0]["catalogue_id"] in [
+        cat.catalogue_id for cat in genome_catalogues
+    ]
+
+    cat_id = "human-gut-prokaryotes"
+    catalogue = call_endpoint_and_get_data(
+        ninja_api_client, f"/genomes/catalogues/{cat_id}", getter=_whole_object
+    )
+    assert catalogue["catalogue_id"] in [cat.catalogue_id for cat in genome_catalogues]
+
+    catalogue_genomes = call_endpoint_and_get_data(
+        ninja_api_client, f"/genomes/catalogues/{cat_id}/genomes/", count=2
+    )
+    assert catalogue_genomes[0]["accession"] == genomes[0].accession