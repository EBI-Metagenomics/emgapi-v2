import pytest


<<<<<<< HEAD
@pytest.mark.django_db
def test_api_study(mgnify_study, ninja_api_client):
    response = ninja_api_client.get("/studies")
=======
@pytest.mark.django_db(transaction=True)
def test_api_study(raw_reads_mgnify_study):
    client = TestClient(api)
    response = client.get("/studies")
>>>>>>> a6e16675
    assert response.status_code == 200

    json_response = response.json()
    items = json_response["items"]
    assert len(items) == 1
    assert items[0]["accession"] == raw_reads_mgnify_study.accession
    assert json_response["count"] == 1<|MERGE_RESOLUTION|>--- conflicted
+++ resolved
@@ -1,16 +1,9 @@
 import pytest
 
 
-<<<<<<< HEAD
 @pytest.mark.django_db
-def test_api_study(mgnify_study, ninja_api_client):
+def test_api_study(raw_reads_mgnify_study, ninja_api_client):
     response = ninja_api_client.get("/studies")
-=======
-@pytest.mark.django_db(transaction=True)
-def test_api_study(raw_reads_mgnify_study):
-    client = TestClient(api)
-    response = client.get("/studies")
->>>>>>> a6e16675
     assert response.status_code == 200
 
     json_response = response.json()
